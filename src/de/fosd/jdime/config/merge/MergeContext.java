--- conflicted
+++ resolved
@@ -346,15 +346,9 @@
 
         config.getBoolean(USE_MCESUBTREE_MATCHER).ifPresent(this::setUseMCESubtreeMatcher);
 
-<<<<<<< HEAD
         config.get(CLI_LOOKAHEAD, val -> {
             String msg = "Invalid lookahead level '" + val + "'. Must be one of 'off', 'full' or a non-negative integer.";
             RuntimeException abort = new AbortException(msg);
-=======
-        if (args.isPresent()) {
-            List<String> paths = Arrays.asList(args.get().split(CommandLineConfigSource.ARG_LIST_SEP));
-            List<FileArtifact> inputArtifacts = new ArtifactList<>();
->>>>>>> 3af348b7
 
             int lah;
 
@@ -519,7 +513,7 @@
                 }
             }
 
-            ArtifactList<FileArtifact> inputArtifacts = new ArtifactList<>(inputFiles.size());
+            List<FileArtifact> inputArtifacts = new ArtifactList<>(inputFiles.size());
 
             for (File file : inputFiles) {
                 FileArtifact artifact = new FileArtifact(revSupplier.get(), file);
