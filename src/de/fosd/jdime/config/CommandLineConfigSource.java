--- conflicted
+++ resolved
@@ -173,7 +173,6 @@
 
         options.addOption(o);
 
-<<<<<<< HEAD
         for (KeyEnums.Type type : KeyEnums.Type.values()) {
             o = Option.builder(CLI_LOOKAHEAD + type.name().toLowerCase())
                     .longOpt("lookahead-" + type.name().toLowerCase())
@@ -186,12 +185,8 @@
             options.addOption(o);
         }
 
-        o = Option.builder(CLI_INSPECT)
-                .longOpt("inspect")
-=======
         o = Option.builder(CLI_INSPECT_ELEMENT)
                 .longOpt("inspect-element")
->>>>>>> 07b3b2e6
                 .desc("Inspect an AST element. Supply number of element.")
                 .hasArg()
                 .argName("element")
