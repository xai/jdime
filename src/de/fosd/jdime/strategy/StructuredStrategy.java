/*
 * Copyright (C) 2013-2014 Olaf Lessenich
 * Copyright (C) 2014-2015 University of Passau, Germany
 *
 * This library is free software; you can redistribute it and/or
 * modify it under the terms of the GNU Lesser General Public
 * License as published by the Free Software Foundation; either
 * version 2.1 of the License, or (at your option) any later version.
 *
 * This library is distributed in the hope that it will be useful,
 * but WITHOUT ANY WARRANTY; without even the implied warranty of
 * MERCHANTABILITY or FITNESS FOR A PARTICULAR PURPOSE.  See the GNU
 * Lesser General Public License for more details.
 *
 * You should have received a copy of the GNU Lesser General Public
 * License along with this library; if not, write to the Free Software
 * Foundation, Inc., 51 Franklin Street, Fifth Floor, Boston,
 * MA 02110-1301  USA
 *
 * Contributors:
 *     Olaf Lessenich <lessenic@fim.uni-passau.de>
 *     Georg Seibt <seibt@fim.uni-passau.de>
 */
package de.fosd.jdime.strategy;

<<<<<<< HEAD
import de.fosd.jdime.common.ASTNodeArtifact;
import de.fosd.jdime.common.FileArtifact;
import de.fosd.jdime.common.LangElem;
import de.fosd.jdime.common.MergeContext;
import de.fosd.jdime.common.MergeTriple;
import de.fosd.jdime.common.NotYetImplementedException;
=======
import java.io.BufferedReader;
import java.io.FileWriter;
import java.io.IOException;
import java.io.StringReader;
import java.security.Permission;
import java.util.ArrayList;

import de.fosd.jdime.common.*;
>>>>>>> 02d77738
import de.fosd.jdime.common.operations.MergeOperation;
import de.fosd.jdime.stats.ASTStats;
import de.fosd.jdime.stats.MergeTripleStats;
import de.fosd.jdime.stats.Stats;
import de.fosd.jdime.stats.StatsElement;
import org.apache.log4j.Logger;

import java.io.BufferedReader;
import java.io.FileWriter;
import java.io.IOException;
import java.io.StringReader;
import java.util.ArrayList;

/**
 * Performs a structured merge on <code>FileArtifacts</code>.
 *
 * @author Olaf Lessenich
 */
public class StructuredStrategy extends MergeStrategy<FileArtifact> {

<<<<<<< HEAD
	private static final Logger LOG = Logger.getLogger(StructuredStrategy.class.getSimpleName());
=======
	private static final Logger LOG = Logger.getLogger(ClassUtils.getShortClassName(StructuredStrategy.class));
	private static final String CONFLICT_START = "<<<<<<<";
	private static final String CONFLICT_DELIM = "=======";
	private static final String CONFLICT_END = ">>>>>>>";
>>>>>>> 02d77738

	/**
	 * The source <code>FileArtifacts</code> are extracted from the
	 * <code>MergeOperation</code>, parsed by the <code>JastAddJ</code> parser
	 * into abstract syntax trees, and on the fly encapsulated into
	 * <code>ASTNodeArtifacts</code>.
	 * <p>
	 * A new <code>MergeOperation</code>, encapsulating
	 * <code>ASTNodeArtifacts</code> as source and target nodes, is created and applied.
	 *
	 * TODO: more high-level documentation.
	 *
	 * @param operation the <code>MergeOperation</code> to perform
	 * @param context the <code>MergeContext</code>
	 */
	@Override
	public final void merge(MergeOperation<FileArtifact> operation, MergeContext context) {

		assert (operation != null);
		assert (context != null);

		MergeTriple<FileArtifact> triple = operation.getMergeTriple();

		assert (triple != null);
		assert (triple.isValid()) : "The merge triple is not valid!";

		FileArtifact leftFile = triple.getLeft();
		FileArtifact rightFile = triple.getRight();
		FileArtifact baseFile = triple.getBase();
		String lPath = leftFile.getPath();
		String bPath = baseFile.getPath();
		String rPath = rightFile.getPath();
		
		assert (leftFile.exists() && !leftFile.isDirectory());
		assert ((baseFile.exists() && !baseFile.isDirectory()) || baseFile.isEmpty());
		assert (rightFile.exists() && !rightFile.isDirectory());

		context.resetStreams();

		FileArtifact target = operation.getTarget();

		if (!context.isDiffOnly() && target != null) {
			assert (!target.exists() || target.isEmpty()) : "Would be overwritten: " + target;
		}
		
		/* ASTNodeArtifacts are created from the input files.
		 * Then, a ASTNodeStrategy can be applied.
		 * The result is pretty printed and can be written into the output file.
		 */
		ASTNodeArtifact left, base, right;
		ArrayList<Long> runtimes = new ArrayList<>();
		MergeContext mergeContext;
		int conflicts = 0;
		int loc = 0;
		int cloc = 0;
		ASTStats astStats = null;
		ASTStats leftStats = null;
		ASTStats rightStats = null;
		
		if (LOG.isDebugEnabled()) {
			LOG.debug(String.format("Merging:%nLeft: %s%nBase: %s%nRight: %s", lPath, bPath, rPath));
		}

		SecurityManager systemSecurityManager = System.getSecurityManager();
		System.setSecurityManager(new SecurityManager() {
			@Override
			public void checkPermission(Permission perm) {
				// allow anything.
			}

			@Override
			public void checkPermission(Permission perm, Object context) {
				// allow anything.
			}

			@Override
			public void checkExit(int status) {
				super.checkExit(status);
				throw new SecurityException("Captured attempt to exit JVM.");
			}
		});
		try {
			for (int i = 0; i < context.getBenchmarkRuns() + 1 && (i == 0 || context.isBenchmark()); i++) {
				if (i == 0 && (!context.isBenchmark() || context.hasStats())) {
					mergeContext = context;
				} else {
					mergeContext = (MergeContext) context.clone();
					mergeContext.setSaveStats(false);
					mergeContext.setOutputFile(null);
				}

				long cmdStart = System.currentTimeMillis();

				left = new ASTNodeArtifact(leftFile);
				base = new ASTNodeArtifact(baseFile);
				right = new ASTNodeArtifact(rightFile);

				context.addElements(left);
				if (!baseFile.isEmpty()) {
					context.addElements(base);
				}
				context.addElements(right);

				ASTNodeArtifact targetNode = ASTNodeArtifact.createProgram(left);
				targetNode.setRevision(left.getRevision());
				targetNode.renumberTree();

				if (LOG.isTraceEnabled()) {
					LOG.trace("target.dumpTree(:");
					System.out.println(targetNode.dumpTree());
				}

				MergeTriple<ASTNodeArtifact> nodeTriple = new MergeTriple<>(triple.getMergeType(), left, base, right);

				MergeOperation<ASTNodeArtifact> astMergeOp = new MergeOperation<>(nodeTriple, targetNode);

				if (LOG.isTraceEnabled()) {
					LOG.trace("ASTMOperation.apply(context)");
				}

				astMergeOp.apply(mergeContext);

				if (i == 0 && (!context.isBenchmark() || context.hasStats())) {
					if (LOG.isTraceEnabled()) {
						LOG.trace("Structured merge finished.");

						if (!context.isDiffOnly()) {
							LOG.trace("target.dumpTree():");
							System.out.println(targetNode.dumpTree());
						}

						LOG.trace("Pretty-printing left:");
						System.out.println(left.prettyPrint());
						LOG.trace("Pretty-printing right:");
						System.out.println(right.prettyPrint());

						if (!context.isDiffOnly()) {
							LOG.trace("Pretty-printing merge:");
							System.out.print(targetNode.prettyPrint());
						}
					}

					if (!context.isDiffOnly()) {
						try (
								// process input stream
								BufferedReader buf = new BufferedReader(new StringReader(targetNode.prettyPrint()))) {
							boolean conflict = false;
							boolean afterconflict = false;
							boolean inleft = false;
							boolean inright = false;

							int tmp = 0;
							String line;
							StringBuffer leftlines = null;
							StringBuffer rightlines = null;

							while ((line = buf.readLine()) != null) {
								if (line.matches("^$") || line.matches("^\\s*$")) {
									// skip empty lines
									if (!conflict && !afterconflict) {
										mergeContext.appendLine(line);
									}
									continue;
								}

								if (line.matches("^\\s*" + CONFLICT_START + ".*")) {
									conflict = true;
									tmp = cloc;
									conflicts++;
									inleft = true;

									if (!afterconflict) {
										// new conflict or new chain of
										// conflicts
										leftlines = new StringBuffer();
										rightlines = new StringBuffer();
									} else {
										// is directly after a previous conflict
										// lets merge them
										conflicts--;
									}
								} else if (line.matches("^\\s*" + CONFLICT_DELIM + ".*")) {
									inleft = false;
									inright = true;
								} else if (line.matches("^\\s*" + CONFLICT_END + ".*")) {
									conflict = false;
									afterconflict = true;
									if (tmp == cloc) {
										// only empty lines
										conflicts--;
									}
									inright = false;
								} else {
									loc++;
									if (conflict) {
										cloc++;
										if (inleft) {
											assert (leftlines != null);
											leftlines.append(line).append(System.lineSeparator());
										} else if (inright) {
											assert (rightlines != null);
											rightlines.append(line).append(System.lineSeparator());
										}
									} else {
										if (afterconflict) {
											printConflict(mergeContext, lPath, rPath, leftlines, rightlines);
										}
										afterconflict = false;
										mergeContext.appendLine(line);
									}
								}
							}

							if (afterconflict) {
								// last line of the buffer was a closing conflict
								printConflict(mergeContext, lPath, rPath, leftlines, rightlines);
							}
							afterconflict = false;
						}
					}
				}

				long runtime = System.currentTimeMillis() - cmdStart;
				runtimes.add(runtime);

				if (LOG.isDebugEnabled()) {
					FileWriter file = new FileWriter(leftFile + ".dot");
					file.write(new ASTNodeStrategy().dumpTree(targetNode, true));
					file.close();
				}

				// collect stats
				leftStats = left.getStats(right.getRevision(), LangElem.TOPLEVELNODE, false);
				rightStats = right.getStats(left.getRevision(), LangElem.TOPLEVELNODE, false);
				ASTStats targetStats = targetNode.getStats(null, LangElem.TOPLEVELNODE, false);

				assert (leftStats.getDiffStats(LangElem.NODE.toString()).getMatches() == rightStats
						.getDiffStats(LangElem.NODE.toString()).getMatches()) :
						"Number of matches should be equal in left and " + "right revision.";

				astStats = ASTStats.add(leftStats, rightStats);
				astStats.setConflicts(targetStats);

				if (LOG.isDebugEnabled() && context.hasStats()) {
					System.out.println("---------- left ----------");
					System.out.println(leftStats);
					System.out.println("---------- right ----------");
					System.out.println(rightStats);
					System.out.println("---------- target ----------");
					System.out.println(targetStats);
				}

				if (LOG.isDebugEnabled()) {
					String sep = " / ";
					int nodes = astStats.getDiffStats(LangElem.NODE.toString()).getElements();
					int matches = astStats.getDiffStats(LangElem.NODE.toString()).getMatches();
					int changes = astStats.getDiffStats(LangElem.NODE.toString()).getAdded();
					int removals = astStats.getDiffStats(LangElem.NODE.toString()).getDeleted();
					int conflictnodes = astStats.getDiffStats(LangElem.NODE.toString()).getConflicting();
					LOG.info("Absolute (nodes" + sep + "matches" + sep + "changes" + sep + "removals" + sep
							+ "conflicts): ");
					LOG.info(nodes + sep + matches + sep + changes + sep + removals + sep + conflictnodes);

					if (nodes > 0) {
						LOG.info("Relative (nodes" + sep + "matches" + sep + "changes" + sep + "removals" + sep
								+ "conflicts): ");
						LOG.info(100.0 + sep + 100.0 * matches / nodes + sep + 100.0 * changes / nodes + sep
								+ 100.0 * removals / nodes + sep + 100.0 * conflictnodes / nodes);
					}
				}

				if (context.hasStats()) {
					Stats stats = context.getStats();
					stats.addASTStats(astStats);
					stats.addLeftStats(leftStats);
					stats.addRightStats(rightStats);
				}

				if (LOG.isInfoEnabled() && context.isBenchmark() && context.hasStats()) {
					if (i == 0) {
						LOG.info("Initial run: " + runtime + " ms");
					} else {
						LOG.info("Run " + i + " of " + context.getBenchmarkRuns() + ": " + runtime + " ms");
					}
				}
			}
			if (context.isBenchmark() && runtimes.size() > 1) {
				// remove first run as it took way longer due to all the
				// counting
				runtimes.remove(0);
			}

			Long runtime = MergeContext.median(runtimes);
			LOG.debug("Structured merge time was " + runtime + " ms.");

			if (context.hasErrors()) {
				System.err.println(context.getStdErr());
			}

			// write output
			if (!context.isPretend() && target != null) {
				assert (target.exists());
				target.write(context.getStdIn());
			}
			// add statistical data to context
			if (context.hasStats()) {
				assert (cloc <= loc);

				Stats stats = context.getStats();
				StatsElement linesElement = stats.getElement("lines");
				assert (linesElement != null);
				StatsElement newElement = new StatsElement();
				newElement.setMerged(loc);
				newElement.setConflicting(cloc);
				linesElement.addStatsElement(newElement);

				if (conflicts > 0) {
					assert (cloc > 0);
					stats.addConflicts(conflicts);
					StatsElement filesElement = stats.getElement("files");
					assert (filesElement != null);
					filesElement.incrementConflicting();
				} else {
					assert (cloc == 0);
				}

				stats.increaseRuntime(runtime);

				assert (leftStats != null);
				assert (rightStats != null);

				MergeTripleStats scenariostats =
						new MergeTripleStats(triple, conflicts, cloc, loc, runtime, astStats, leftStats, rightStats);
				stats.addScenarioStats(scenariostats);
			}
		} catch (SecurityException e) {
			LOG.fatal("Caught SecurityException: " + e);
			e.printStackTrace();
		} catch (Throwable t) {
			LOG.fatal(String.format("Exception while merging:%nLeft: %s%nBase: %s%nRight: %s", lPath, bPath, rPath), t);
			
			if (!context.isKeepGoing()) {
				throw new Error(t);
			} else {
				if (context.hasStats()) {
					MergeTripleStats scenarioStats = new MergeTripleStats(triple, t.toString());
					context.getStats().addScenarioStats(scenarioStats);
				}
			}
		}

		System.setSecurityManager(systemSecurityManager);
	}

	private static void printConflict(MergeContext mergeContext, String lPath, String rPath, StringBuffer leftlines,
	                                  StringBuffer rightlines) {
		assert (leftlines != null);
		assert (rightlines != null);
		mergeContext.appendLine(CONFLICT_START + " " + lPath);
		mergeContext.append(leftlines.toString());
		mergeContext.appendLine(CONFLICT_DELIM);
		mergeContext.append(rightlines.toString());
		mergeContext.appendLine(CONFLICT_END + " " + rPath);
	}

	@Override
	public final String toString() {
		return "structured";
	}

	@Override
	public final Stats createStats() {
		return new Stats(new String[] {"directories", "files", "lines", "nodes"});
	}

	@Override
	public final String getStatsKey(FileArtifact artifact) {
		// FIXME: remove me when implementation is complete!
		throw new NotYetImplementedException("StructuredStrategy: Implement me!");
	}

	@Override
	public final String dumpTree(FileArtifact artifact, boolean graphical) throws IOException {
		return new ASTNodeStrategy().dumpTree(new ASTNodeArtifact(artifact), graphical);
	}

	@Override
	public String dumpFile(FileArtifact artifact, boolean graphical) throws IOException {
		return new ASTNodeStrategy().dumpFile(new ASTNodeArtifact(artifact), graphical);
	}
}<|MERGE_RESOLUTION|>--- conflicted
+++ resolved
@@ -23,23 +23,12 @@
  */
 package de.fosd.jdime.strategy;
 
-<<<<<<< HEAD
 import de.fosd.jdime.common.ASTNodeArtifact;
 import de.fosd.jdime.common.FileArtifact;
 import de.fosd.jdime.common.LangElem;
 import de.fosd.jdime.common.MergeContext;
 import de.fosd.jdime.common.MergeTriple;
 import de.fosd.jdime.common.NotYetImplementedException;
-=======
-import java.io.BufferedReader;
-import java.io.FileWriter;
-import java.io.IOException;
-import java.io.StringReader;
-import java.security.Permission;
-import java.util.ArrayList;
-
-import de.fosd.jdime.common.*;
->>>>>>> 02d77738
 import de.fosd.jdime.common.operations.MergeOperation;
 import de.fosd.jdime.stats.ASTStats;
 import de.fosd.jdime.stats.MergeTripleStats;
@@ -60,14 +49,10 @@
  */
 public class StructuredStrategy extends MergeStrategy<FileArtifact> {
 
-<<<<<<< HEAD
 	private static final Logger LOG = Logger.getLogger(StructuredStrategy.class.getSimpleName());
-=======
-	private static final Logger LOG = Logger.getLogger(ClassUtils.getShortClassName(StructuredStrategy.class));
 	private static final String CONFLICT_START = "<<<<<<<";
 	private static final String CONFLICT_DELIM = "=======";
 	private static final String CONFLICT_END = ">>>>>>>";
->>>>>>> 02d77738
 
 	/**
 	 * The source <code>FileArtifacts</code> are extracted from the
@@ -149,6 +134,7 @@
 				throw new SecurityException("Captured attempt to exit JVM.");
 			}
 		});
+		
 		try {
 			for (int i = 0; i < context.getBenchmarkRuns() + 1 && (i == 0 || context.isBenchmark()); i++) {
 				if (i == 0 && (!context.isBenchmark() || context.hasStats())) {
