--- conflicted
+++ resolved
@@ -151,10 +151,7 @@
 
                 final String finalPrettyPrint = prettyPrint;
                 LOG.finest(() -> String.format("Pretty-printing merge result:%n%s", finalPrettyPrint));
-<<<<<<< HEAD
-=======
                 context.appendLine(finalPrettyPrint);
->>>>>>> 7b2f3a92
             }
 
             LOG.fine(() -> String.format("%s merge time was %d ms.", getClass().getSimpleName(), runtime));
@@ -165,11 +162,7 @@
 
             if (!context.isPretend() && target != null) {
                 LOG.fine("Writing output to: " + target.getFullPath());
-<<<<<<< HEAD
-                target.write(prettyPrint);
-=======
                 target.write(context.getStdIn());
->>>>>>> 7b2f3a92
             }
 
             if (context.hasStatistics()) {
