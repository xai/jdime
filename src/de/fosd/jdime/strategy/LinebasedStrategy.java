--- conflicted
+++ resolved
@@ -38,10 +38,7 @@
 import de.uni_passau.fim.seibt.GitMergeFileResult;
 import de.uni_passau.fim.seibt.LibGit2;
 
-<<<<<<< HEAD
-=======
 import static de.fosd.jdime.stats.Runtime.MERGE_LABEL;
->>>>>>> 632fff76
 import static java.nio.charset.StandardCharsets.UTF_8;
 
 /**
@@ -84,24 +81,6 @@
      */
     @Override
     public void merge(MergeOperation<FileArtifact> operation, MergeContext context) {
-<<<<<<< HEAD
-
-        long runtime, startTime = System.currentTimeMillis();
-
-        String mergeResult = mergeFiles(operation);
-
-        runtime = System.currentTimeMillis() - startTime;
-        LOG.fine(() -> String.format("%s merge time was %d ms.", getClass().getSimpleName(), runtime));
-
-        if (!context.isDiffOnly()) {
-            operation.getTarget().setContent(mergeResult);
-        }
-
-        if (context.hasStatistics()) {
-            Statistics statistics = context.getStatistics();
-            MergeScenarioStatistics scenarioStatistics = new MergeScenarioStatistics(operation.getMergeScenario());
-            ParseResult res = scenarioStatistics.setLineStatistics(mergeResult);
-=======
         Runtime merge = new Runtime(MERGE_LABEL);
         String mergeResult;
 
@@ -161,44 +140,6 @@
         GitMergeFileInput right = new GitMergeFileInput();
         right.setContent(rightFile.getContent(), UTF_8);
         opts.their_label = rightL;
->>>>>>> 632fff76
-
-        LibGit2.git_merge_file(res, base, left, right, opts);
-
-        return res.getResult(UTF_8);
-    }
-
-    /**
-     * Merges the contents of the {@link FileArtifact FileArtifacts} contained in the {@link MergeScenario} that is
-     * being merged in the {@link MergeOperation} {@code op}.
-     *
-     * @param op
-     *         the current {@link MergeOperation}
-     * @return the merged file contents
-     */
-    private String mergeFiles(MergeOperation<FileArtifact> op) {
-        FileArtifact leftFile = op.getMergeScenario().getLeft();
-        FileArtifact baseFile = op.getMergeScenario().getBase();
-        FileArtifact rightFile = op.getMergeScenario().getRight();
-
-        String leftL = leftFile.getFile().getPath();
-        String baseL = baseFile.getFile().getPath();
-        String rightL = rightFile.getFile().getPath();
-
-        GitMergeFileOptions opts = new GitMergeFileOptions();
-        GitMergeFileResult res = new GitMergeFileResult();
-
-        GitMergeFileInput left = new GitMergeFileInput();
-        left.setContent(leftFile.getContent(), UTF_8);
-        opts.our_label = leftL;
-
-        GitMergeFileInput base = new GitMergeFileInput();
-        base.setContent(baseFile.getContent(), UTF_8);
-        opts.ancestor_label = baseL;
-
-        GitMergeFileInput right = new GitMergeFileInput();
-        right.setContent(rightFile.getContent(), UTF_8);
-        opts.their_label = rightL;
 
         LibGit2.git_merge_file(res, base, left, right, opts);
 
