--- conflicted
+++ resolved
@@ -220,11 +220,7 @@
         }
 
         try (BufferedOutputStream os = new BufferedOutputStream(new FileOutputStream(file))) {
-<<<<<<< HEAD
-            printXML(os);
-=======
             printXML(os, context);
->>>>>>> 632fff76
         } catch (FileNotFoundException fnf) {
             throw fnf;
         } catch (IOException e) {
