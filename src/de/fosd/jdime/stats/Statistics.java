--- conflicted
+++ resolved
@@ -63,100 +63,6 @@
 public class Statistics {
 
     private static final Logger LOG = Logger.getLogger(Statistics.class.getCanonicalName());
-<<<<<<< HEAD
-    private static final XStream serializer;
-
-    static {
-        serializer = new XStream();
-        serializer.setMode(XStream.NO_REFERENCES);
-
-        serializer.aliasType(Artifact.class.getSimpleName().toLowerCase(), Artifact.class);
-
-        serializer.alias(Revision.class.getSimpleName().toLowerCase(), Revision.class);
-        serializer.useAttributeFor(Revision.class, "name");
-
-        serializer.alias(Statistics.class.getSimpleName().toLowerCase(), Statistics.class);
-        serializer.addImplicitMap(Statistics.class, "scenarioStatistics", MergeScenarioStatistics.class, "mergeScenario");
-
-        serializer.alias(KeyEnums.Type.class.getSimpleName().toLowerCase(), KeyEnums.Type.class);
-        serializer.alias(KeyEnums.Level.class.getSimpleName().toLowerCase(), KeyEnums.Level.class);
-
-        serializer.alias(Matching.class.getSimpleName().toLowerCase(), Matching.class);
-        serializer.alias(Matching.class.getSimpleName().toLowerCase(), LookAheadMatching.class);
-        serializer.omitField(Matching.class, "highlightColor");
-
-        serializer.alias(MergeScenarioStatistics.class.getSimpleName().toLowerCase(), MergeScenarioStatistics.class);
-
-        for (Field field : ElementStatistics.class.getDeclaredFields()) {
-            serializer.useAttributeFor(ElementStatistics.class, field.getName());
-        }
-        serializer.alias(ElementStatistics.class.getSimpleName().toLowerCase(), ElementStatistics.class);
-
-        for (Field field : MergeStatistics.class.getDeclaredFields()) {
-            serializer.useAttributeFor(MergeStatistics.class, field.getName());
-        }
-        serializer.alias(MergeStatistics.class.getSimpleName().toLowerCase(), MergeStatistics.class);
-
-        serializer.registerConverter(new Converter() {
-
-            private static final String TYPE_ATTR = "type";
-
-            private ImplicitCollectionMapper mapper = new ImplicitCollectionMapper(serializer.getMapper());
-            private CollectionConverter c = new CollectionConverter(mapper);
-
-            @Override
-            public void marshal(Object source, HierarchicalStreamWriter writer, MarshallingContext context) {
-                MergeScenario<?> mScenario = (MergeScenario<?>) source;
-
-                writer.addAttribute(TYPE_ATTR, mScenario.getMergeType().toString());
-                c.marshal(mScenario.asList(), writer, context);
-            }
-
-            @Override
-            public Object unmarshal(HierarchicalStreamReader reader, UnmarshallingContext context) {
-                String name = XStream.class.getSimpleName();
-                String name2 = Statistics.class.getSimpleName();
-                String msg = String.format("The %s in the %s class can not be used for deserialization.", name, name2);
-                throw new RuntimeException(msg);
-            }
-
-            @Override
-            public boolean canConvert(@SuppressWarnings("rawtypes") Class type) {
-                return type.equals(MergeScenario.class);
-            }
-        });
-
-        serializer.registerConverter(new Converter() {
-
-            private static final String SUBCLASS_ATTR = "subclass";
-            private static final String TYPE_ATTR = "type";
-            private static final String ID_ATTR = "id";
-
-            @Override
-            public void marshal(Object source, HierarchicalStreamWriter writer, MarshallingContext context) {
-                Artifact<?> artifact = (Artifact<?>) source;
-
-                writer.addAttribute(SUBCLASS_ATTR, artifact.getClass().getSimpleName());
-                writer.addAttribute(TYPE_ATTR, artifact.getType().name());
-                writer.addAttribute(ID_ATTR, artifact.getId());
-            }
-
-            @Override
-            public Object unmarshal(HierarchicalStreamReader reader, UnmarshallingContext context) {
-                String name = XStream.class.getSimpleName();
-                String name2 = Statistics.class.getSimpleName();
-                String msg = String.format("The %s in the %s class can not be used for deserialization.", name, name2);
-                throw new RuntimeException(msg);
-            }
-
-            @Override
-            public boolean canConvert(@SuppressWarnings("rawtypes") Class type) {
-                return Artifact.class.isAssignableFrom(type);
-            }
-        });
-    }
-=======
->>>>>>> 3a6e05ca
 
     private MergeScenario<FileArtifact> currentFileMergeScenario;
     private Map<MergeScenario<?>, MergeScenarioStatistics> scenarioStatistics;
