--- conflicted
+++ resolved
@@ -30,6 +30,7 @@
 import org.apache.log4j.Level;
 import org.apache.log4j.Logger;
 
+import de.fosd.jdime.common.ASTNodeArtifact;
 import de.fosd.jdime.common.ArtifactList;
 import de.fosd.jdime.common.FileArtifact;
 import de.fosd.jdime.common.MergeContext;
@@ -120,15 +121,9 @@
 			}
 
 		}
-<<<<<<< HEAD
-		
-		if (bugfixing) {
-			bugfixing(inputFiles);
-=======
 
 		if (context.isBugfixing()) {
 			bugfixing(context);
->>>>>>> 7f94b880
 		} else if (context.isDump()) {
 			dump(context);
 		} else {
@@ -445,51 +440,14 @@
 	 *             If an input output exception occurs
 	 * 
 	 */
-<<<<<<< HEAD
-	private static void bugfixing(final ArtifactList<FileArtifact> inputArtifacts) throws IOException, InterruptedException {
+        private static void bugfixing(final MergeContext context) {
 		context.setQuiet(false);
 		setLogLevel("trace");
-		//String postfix = "/SimpleTests/Bag/Bag2.java";
-		//File[] files = new File[] { new File("left" + postfix),
-		//							new File("base" + postfix),
-		//							new File("right" + postfix)};
-		//ArtifactList<FileArtifact> input = new ArtifactList<>();
 		
-		//for (int i = 0; i < files.length; i++) {
-		//	File file = files[i];
-		//	assert (file.exists());
-		//	FileArtifact artifact = new FileArtifact(file);
-		//	input.add(artifact);
-		//}
-		
-
-		//merge(input, null);
-		
-		for (FileArtifact artifact : inputArtifacts) {
+		for (FileArtifact artifact : context.getInputFiles()) {
 		    ASTNodeArtifact ast = new ASTNodeArtifact(artifact);
 		    System.out.println(ast.prettyPrint());
 		}
-=======
-	private static void bugfixing(final MergeContext context)
-			throws IOException, InterruptedException {
-		assert (context != null);
-		assert (context.isBugfixing());
-		context.setQuiet(false);
-		setLogLevel("trace");
-		String postfix = "/SimpleTests/Bag/Bag2.java";
-		File[] files = new File[] { new File("left" + postfix),
-				new File("base" + postfix), new File("right" + postfix) };
-		ArtifactList<FileArtifact> input = new ArtifactList<>();
-
-		for (int i = 0; i < files.length; i++) {
-			File file = files[i];
-			assert (file.exists());
-			FileArtifact artifact = new FileArtifact(file);
-			input.add(artifact);
-		}
-
-		merge(context);
->>>>>>> 7f94b880
 	}
 
 }