/**
 * Copyright (C) 2013-2014 Olaf Lessenich
 * Copyright (C) 2014-2015 University of Passau, Germany
 *
 * This library is free software; you can redistribute it and/or
 * modify it under the terms of the GNU Lesser General Public
 * License as published by the Free Software Foundation; either
 * version 2.1 of the License, or (at your option) any later version.
 *
 * This library is distributed in the hope that it will be useful,
 * but WITHOUT ANY WARRANTY; without even the implied warranty of
 * MERCHANTABILITY or FITNESS FOR A PARTICULAR PURPOSE.  See the GNU
 * Lesser General Public License for more details.
 *
 * You should have received a copy of the GNU Lesser General Public
 * License along with this library; if not, write to the Free Software
 * Foundation, Inc., 51 Franklin Street, Fifth Floor, Boston,
 * MA 02110-1301  USA
 *
 * Contributors:
 *     Olaf Lessenich <lessenic@fim.uni-passau.de>
 *     Georg Seibt <seibt@fim.uni-passau.de>
 */
package de.fosd.jdime;

import java.io.BufferedReader;
import java.io.File;
import java.io.FileNotFoundException;
import java.io.IOException;
import java.io.InputStreamReader;
import java.security.Permission;
import java.util.Arrays;
import java.util.Date;
import java.util.Map;
import java.util.Optional;
import java.util.function.Function;
import java.util.logging.Level;
import java.util.logging.Logger;
import java.util.stream.IntStream;
import java.util.stream.Stream;

import de.fosd.jdime.common.ASTNodeArtifact;
import de.fosd.jdime.common.AbortException;
import de.fosd.jdime.common.Artifact;
import de.fosd.jdime.common.ArtifactList;
import de.fosd.jdime.common.FileArtifact;
import de.fosd.jdime.common.MergeContext;
import de.fosd.jdime.common.MergeScenario;
import de.fosd.jdime.common.MergeType;
import de.fosd.jdime.common.operations.MergeOperation;
import de.fosd.jdime.config.JDimeConfig;
import de.fosd.jdime.stats.KeyEnums;
import de.fosd.jdime.stats.Statistics;
import de.fosd.jdime.strategy.MergeStrategy;
import de.fosd.jdime.strategy.StrategyNotFoundException;
import de.fosd.jdime.strdump.DumpMode;
import org.apache.commons.cli.HelpFormatter;
import org.apache.commons.cli.ParseException;
import org.apache.commons.io.FileUtils;

import static de.fosd.jdime.config.CommandLineConfigSource.CLI_DUMP;
import static de.fosd.jdime.config.CommandLineConfigSource.CLI_HELP;
import static de.fosd.jdime.config.CommandLineConfigSource.CLI_INSPECT_ELEMENT;
import static de.fosd.jdime.config.CommandLineConfigSource.CLI_INSPECT_METHOD;
import static de.fosd.jdime.config.CommandLineConfigSource.CLI_MODE;
import static de.fosd.jdime.config.CommandLineConfigSource.CLI_VERSION;
import static de.fosd.jdime.config.JDimeConfig.*;

/**
 * Contains the main method of the application.
 */
public final class Main {

    private static final Logger LOG = Logger.getLogger(Main.class.getCanonicalName());

    public static final String TOOLNAME = "jdime";
    public static final String VERSION = "0.4.0-develop";

    private static final String MODE_LIST = "list";

    private static final int EXIT_ABORTED = 2;
    private static final int EXIT_FAILURE = 1;

    private static JDimeConfig config;

    /**
     * Prevent instantiation.
     */
    private Main() {}

    /**
     * Perform a merge operation on the input files or directories.
     *
     * @param args
     *         command line arguments
     */
    public static void main(String[] args) {

        try {
            run(args);
        } catch (AbortException e) {
            LOG.log(Level.SEVERE, e.getCause(), () -> "Aborting the merge.");
            System.exit(EXIT_ABORTED);
        } catch (Throwable e) {
            LOG.log(Level.SEVERE, e, () -> "Uncaught exception.");
            System.exit(EXIT_FAILURE);
        }
    }

    /**
     * Perform a merge operation on the input files or directories.
     *
     * @param args
     *         command line arguments
     */
    public static void run(String[] args) throws IOException, ParseException, InterruptedException {
        MergeContext context = new MergeContext();

        if (!parseCommandLineArgs(context, args)) {
            return;
        }

        ArtifactList<FileArtifact> inputFiles = context.getInputFiles();
        FileArtifact output = context.getOutputFile();

        for (FileArtifact inputFile : inputFiles) {

            if (inputFile.isDirectory() && !context.isRecursive()) {
                String msg = "To merge directories, the argument '-r' has to be supplied. See '-help' for more information!";

                LOG.severe(msg);
                System.err.println(msg);

                return;
            }
        }

        if (output != null && output.exists() && !output.isEmpty()) {
            boolean overwrite;

            try (BufferedReader r = new BufferedReader(new InputStreamReader(System.in))) {
                System.err.println("Output directory is not empty!");
                System.err.println("Delete '" + output.getFullPath() + "'? [y/N]");

                String response = r.readLine().trim().toLowerCase();
                overwrite = response.length() != 0 && response.charAt(0) == 'y';
            }

            if (overwrite) {
                LOG.warning("File exists and will be overwritten.");

                output.remove();

                if (output.isDirectory()) {
                    FileUtils.forceMkdir(output.getFile());
                }
            } else {
                String msg = "File exists and will not be overwritten.";

                LOG.severe(msg);
                System.err.println(msg);

                return;
            }

        }

        if (context.isInspect()) {
            inspectElement(context.getInputFiles().get(0), context.getInspectArtifact(),
                    context.getInspectionScope());
        } else if (context.getDumpMode() != DumpMode.NONE) {

            for (FileArtifact artifact : context.getInputFiles()) {
                dump(artifact, context.getDumpMode());
            }
        } else {
            if (context.getInputFiles().size() < MergeType.MINFILES) {
                printCLIHelp();
                return;
            }

            merge(context);

            if (context.hasStatistics()) {
                outputStatistics(context.getStatistics());
            }
        }

        if (LOG.isLoggable(Level.CONFIG)) {
            Map<MergeScenario<?>, Throwable> crashes = context.getCrashes();
            String ls = System.lineSeparator();
            StringBuilder sb = new StringBuilder();

            sb.append(String.format("%d crashes occurred while merging:%n", crashes.size()));

            for (Map.Entry<MergeScenario<?>, Throwable> entry : crashes.entrySet()) {
                sb.append("* ").append(entry.getValue().toString()).append(ls);
                sb.append("    ").append(entry.getKey().toString().replace(" ", ls + "    ")).append(ls);
            }

            LOG.config(sb.toString());
        }
    }

    /**
     * Outputs the given <code>Statistics</code> according to the set configuration options.
     *
     * @param statistics
     *         the <code>Statistics</code> to output
     */
    private static void outputStatistics(Statistics statistics) {
        String hrOut = config.get(STATISTICS_HR_OUTPUT).orElse(STATISTICS_OUTPUT_STDOUT);
        String xmlOut = config.get(STATISTICS_XML_OUTPUT).orElse(STATISTICS_OUTPUT_OFF);

        switch (hrOut) {
            case STATISTICS_OUTPUT_OFF:
                LOG.fine("Human readable statistics output is disabled.");
                break;
            case STATISTICS_OUTPUT_STDOUT:
                statistics.print(System.out);
                break;
            default: {
                File f = new File(hrOut);

                if (f.isDirectory()) {
                    String name = config.get(STATISTICS_HR_NAME).orElse(STATISTICS_HR_DEFAULT_NAME);
                    f = new File(f, String.format(name, new Date()));
                }

                if (config.getBoolean(STATISTICS_OUTPUT_USE_UNIQUE_FILES).orElse(true)) {
                    f = findNonExistent(f);
                }

                try {
                    statistics.print(f);
                } catch (FileNotFoundException e) {
                    LOG.log(Level.WARNING, e, () -> "Statistics output failed.");
                }
            }
        }

        switch (xmlOut) {
            case STATISTICS_OUTPUT_OFF:
                LOG.fine("XML statistics output is disabled.");
                break;
            case STATISTICS_OUTPUT_STDOUT:
                statistics.printXML(System.out);
                System.out.println();
                break;
            default: {
                File f = new File(xmlOut);

                if (f.isDirectory()) {
                    String name = config.get(STATISTICS_XML_NAME).orElse(STATISTICS_XML_DEFAULT_NAME);
                    f = new File(f, String.format(name, new Date()));
                }

                if (config.getBoolean(STATISTICS_OUTPUT_USE_UNIQUE_FILES).orElse(true)) {
                    f = findNonExistent(f);
                }

                try {
                    statistics.printXML(f);
                } catch (FileNotFoundException e) {
                    LOG.log(Level.WARNING, e, () -> "Statistics output failed.");
                }
            }
        }
    }

    /**
     * Returns a <code>File</code> (possibly <code>f</code>) that does not exist in the parent directory of
     * <code>f</code>. If <code>f</code> exists an increasing number is appended to the name of <code>f</code> until
     * a <code>File</code> is found that does not exist.
     *
     * @param f
     *         the <code>File</code> to find a non existent version of
     * @return a <code>File</code> in the parent directory of <code>f</code> that does not exist
     */
    private static File findNonExistent(File f) {

        if (!f.exists()) {
            return f;
        }

        String fullName = f.getName();
        String name;
        String extension;

        int pos = fullName.lastIndexOf('.');

        if (pos != -1) {
            name = fullName.substring(0, pos);
            extension = fullName.substring(pos, fullName.length());
        } else {
            name = fullName;
            extension = "";
        }

        File parent = f.getParentFile();

        Stream<File> files = IntStream.range(0, Integer.MAX_VALUE).mapToObj(v -> {
            String fileName = String.format("%s_%d%s", name, v, extension);
            return new File(parent, fileName);
        });

        File nextFree = files.filter(file -> !file.exists()).findFirst().orElseThrow(() ->
                new RuntimeException("Can not find a file that does not exist."));

        return nextFree;
    }

    /**
     * Parses command line arguments and initializes program.
     *
     * @param context
     *         merge context
     * @param args
     *         command line arguments
     * @return true if program should continue
     */
    private static boolean parseCommandLineArgs(MergeContext context, String[] args) {
        JDimeConfig config;

        try {
            config = new JDimeConfig(args);
        } catch (ParseException e) {
            System.err.println("Failed to parse the command line arguments " + Arrays.toString(args));
            System.exit(EXIT_FAILURE);
            return false;
        }

        Main.config = config;

        if (config.getBoolean(CLI_HELP).orElse(false)) {
            printCLIHelp();
            return false;
        }

        if (config.getBoolean(CLI_VERSION).orElse(false)) {
            Optional<String> commit = config.get(JDIME_COMMIT);

            if (commit.isPresent()) {
                System.out.printf("%s version %s commit %s%n", TOOLNAME, VERSION, commit.get());
            } else {
                System.out.printf("%s version %s%n", TOOLNAME, VERSION);
            }

            return false;
        }

        Function<String, Optional<DumpMode>> dmpModeParser = mode -> {

            try {
                return Optional.of(DumpMode.valueOf(mode.toUpperCase()));
            } catch (IllegalArgumentException e) {
                LOG.log(Level.WARNING, e, () -> "Invalid dump format " + mode);
                return Optional.of(DumpMode.NONE);
            }
        };

        Optional<Integer> inspectElement = config.getInteger(CLI_INSPECT_ELEMENT);
        KeyEnums.Type scope = null;

        if (inspectElement.isPresent()) {
            scope = KeyEnums.Type.NODE;
        } else if ((inspectElement = config.getInteger(CLI_INSPECT_METHOD)).isPresent()) {
            scope = KeyEnums.Type.METHOD;
        }

        context.setInspectArtifact(inspectElement.orElse(0));
        context.setInspectionScope(scope);

        context.setDumpMode(config.get(CLI_DUMP, dmpModeParser).orElse(DumpMode.NONE));

        Optional<String> mode = config.get(CLI_MODE).map(String::toLowerCase);

        if (mode.isPresent()) {

            if (MODE_LIST.equals(mode.get())) {
                printStrategies();
                return false;
            } else {

                try {
                    context.setMergeStrategy(MergeStrategy.parse(mode.get()));
                } catch (StrategyNotFoundException e) {
                    LOG.log(Level.SEVERE, e, () -> "Strategy not found.");
                    return false;
                }
            }
        }

        context.configureFrom(config);

        return true;
    }

    /**
     * Prints the available strategies.
     */
    private static void printStrategies() {
        System.out.println("Available merge strategies:");

        for (String s : MergeStrategy.listStrategies()) {
            System.out.println("\t- " + s);
        }
    }

    /**
     * Merges the input files.
     *
     * @param context
     *         merge context
     * @throws InterruptedException
     *         If a thread is interrupted
     * @throws IOException
     *         If an input output exception occurs
     */
    public static void merge(MergeContext context) throws IOException, InterruptedException {
        ArtifactList<FileArtifact> inFiles = context.getInputFiles();
        FileArtifact outFile = context.getOutputFile();

        boolean conditional = context.isConditionalMerge();
        MergeOperation<FileArtifact> merge = new MergeOperation<>(inFiles, outFile, null, null, conditional);

        if (context.hasStatistics()) {
            context.getStatistics().setCurrentFileMergeScenario(merge.getMergeScenario());
        }

        merge.apply(context);
    }

    /**
     * Dumps the given <code>FileArtifact</code> using the <code>mode</code>.
     *
     * @param artifact
     *         the <code>Artifact</code> to dump
     * @param mode
     *         the dump format
     */
    private static void dump(FileArtifact artifact, DumpMode mode) {

        if (mode == DumpMode.NONE) {
            return;
        }

        if (mode == DumpMode.FILE_DUMP || artifact.isDirectory()) {
            System.out.println(artifact.dump(mode));
        } else {
            SecurityManager prevSecManager = System.getSecurityManager();
            SecurityManager noExitManager = new SecurityManager() {
                @Override
                public void checkPermission(Permission perm) {
                    // allow anything.
                }

                @Override
                public void checkPermission(Permission perm, Object context) {
                    // allow anything.
                }

                @Override
                public void checkExit(int status) {
                    super.checkExit(status);
                    throw new SecurityException("Captured attempt to exit JVM.");
                }
            };

            ASTNodeArtifact astArtifact;

            System.setSecurityManager(noExitManager);

            try {
                astArtifact = new ASTNodeArtifact(artifact);
            } catch (RuntimeException e) {
                LOG.log(Level.WARNING, e, () -> "Could not parse " + artifact + " to an ASTNodeArtifact.");
                return;
            } finally {
                System.setSecurityManager(prevSecManager);
            }

            System.out.println(astArtifact.dump(mode));
        }
    }

    /**
     * Parses the given <code>artifact</code> to an AST and attempts to find a node with the given <code>number</code>
     * in the tree. If found, the {@link DumpMode#PRETTY_PRINT_DUMP} will be used to dump the node to standard out.
     * If <code>scope</code> is not {@link KeyEnums.Type#NODE}, the method will walk up the tree to find a node that
     * fits the requested <code>scope</code> and dump it instead.
     *
     * @param artifact
     *         the <code>FileArtifact</code> to parse to an AST
     * @param number
     *         the number of the <code>artifact</code> in the AST to find
     * @param scope
     *         the scope to dump
     */
    private static void inspectElement(FileArtifact artifact, int number, KeyEnums.Type scope) {
<<<<<<< HEAD
        try {
            ASTNodeArtifact element = ((ASTNodeArtifact) new ASTNodeArtifact(artifact).find("null:" + number));
=======
        ASTNodeArtifact astArtifact = new ASTNodeArtifact(artifact);
        Optional<Artifact<ASTNodeArtifact>> foundNode = astArtifact.find(number);

        if (foundNode.isPresent()) {
            Artifact<ASTNodeArtifact> element = foundNode.get();
>>>>>>> 1262478f

            if (scope != KeyEnums.Type.NODE) {
                // walk tree upwards until scope fits
                while (scope != element.getType() && !element.isRoot()) {
                    element = element.getParent();
                }
            }

<<<<<<< HEAD
            System.out.println(element.inspect());
        } catch (Error extendJWTF) {
            LOG.warning(extendJWTF.getMessage());
            if (number > 1) {
                inspectElement(artifact, number - 1, scope);
            } else {
                throw new RuntimeException("I am a bug. Please fix me!");
            }
=======
            System.out.println(element.dump(DumpMode.PRETTY_PRINT_DUMP));
        } else {
            LOG.log(Level.WARNING, () -> "Could not find a node with number " + number + ".");
>>>>>>> 1262478f
        }
    }

    /**
     * Prints usage information and a help text about the command line options to <code>System.out</code>.
     */
    private static void printCLIHelp() {
        HelpFormatter formatter = new HelpFormatter();
        formatter.printHelp(Main.TOOLNAME, config.getCmdLine().getOptions(), true);
    }
}<|MERGE_RESOLUTION|>--- conflicted
+++ resolved
@@ -498,16 +498,11 @@
      *         the scope to dump
      */
     private static void inspectElement(FileArtifact artifact, int number, KeyEnums.Type scope) {
-<<<<<<< HEAD
-        try {
-            ASTNodeArtifact element = ((ASTNodeArtifact) new ASTNodeArtifact(artifact).find("null:" + number));
-=======
         ASTNodeArtifact astArtifact = new ASTNodeArtifact(artifact);
         Optional<Artifact<ASTNodeArtifact>> foundNode = astArtifact.find(number);
 
         if (foundNode.isPresent()) {
             Artifact<ASTNodeArtifact> element = foundNode.get();
->>>>>>> 1262478f
 
             if (scope != KeyEnums.Type.NODE) {
                 // walk tree upwards until scope fits
@@ -516,20 +511,18 @@
                 }
             }
 
-<<<<<<< HEAD
-            System.out.println(element.inspect());
-        } catch (Error extendJWTF) {
-            LOG.warning(extendJWTF.getMessage());
-            if (number > 1) {
-                inspectElement(artifact, number - 1, scope);
-            } else {
-                throw new RuntimeException("I am a bug. Please fix me!");
-            }
-=======
-            System.out.println(element.dump(DumpMode.PRETTY_PRINT_DUMP));
+            try {
+                System.out.println(element.dump(DumpMode.PRETTY_PRINT_DUMP));
+            } catch (Error extendJWTF) {
+                LOG.warning(extendJWTF.getMessage());
+                if (number > 1) {
+                    inspectElement(artifact, number - 1, scope);
+                } else {
+                    throw new RuntimeException("I am a bug. Please fix me!");
+                }
+            }
         } else {
             LOG.log(Level.WARNING, () -> "Could not find a node with number " + number + ".");
->>>>>>> 1262478f
         }
     }
 
