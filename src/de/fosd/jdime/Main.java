/*
 * Copyright (C) 2013-2014 Olaf Lessenich
 * Copyright (C) 2014-2015 University of Passau, Germany
 *
 * This library is free software; you can redistribute it and/or
 * modify it under the terms of the GNU Lesser General Public
 * License as published by the Free Software Foundation; either
 * version 2.1 of the License, or (at your option) any later version.
 *
 * This library is distributed in the hope that it will be useful,
 * but WITHOUT ANY WARRANTY; without even the implied warranty of
 * MERCHANTABILITY or FITNESS FOR A PARTICULAR PURPOSE.  See the GNU
 * Lesser General Public License for more details.
 *
 * You should have received a copy of the GNU Lesser General Public
 * License along with this library; if not, write to the Free Software
 * Foundation, Inc., 51 Franklin Street, Fifth Floor, Boston,
 * MA 02110-1301  USA
 *
 * Contributors:
 *     Olaf Lessenich <lessenic@fim.uni-passau.de>
 *     Georg Seibt <seibt@fim.uni-passau.de>
 */
package de.fosd.jdime;

import java.io.BufferedReader;
import java.io.File;
import java.io.FileInputStream;
import java.io.FileNotFoundException;
import java.io.IOException;
import java.io.InputStream;
import java.io.InputStreamReader;
import java.util.ArrayList;
import java.util.Arrays;
import java.util.Collections;
import java.util.HashMap;
import java.util.List;
import java.util.logging.Handler;
import java.util.logging.Level;
import java.util.logging.LogManager;
import java.util.logging.Logger;

import de.fosd.jdime.common.ASTNodeArtifact;
import de.fosd.jdime.common.ArtifactList;
import de.fosd.jdime.common.FileArtifact;
import de.fosd.jdime.common.MergeContext;
import de.fosd.jdime.common.MergeType;
import de.fosd.jdime.common.Revision;
import de.fosd.jdime.common.Tuple;
import de.fosd.jdime.common.operations.MergeOperation;
import de.fosd.jdime.common.operations.Operation;
import de.fosd.jdime.stats.StatsPrinter;
import de.fosd.jdime.strategy.MergeStrategy;
import de.fosd.jdime.strategy.StrategyNotFoundException;
import de.fosd.jdime.strategy.StructuredStrategy;
import de.uni_passau.fim.seibt.kvconfig.Config;
import de.uni_passau.fim.seibt.kvconfig.PropFileConfigSource;
import de.uni_passau.fim.seibt.kvconfig.SysEnvConfigSource;
import org.apache.commons.cli.CommandLine;
import org.apache.commons.cli.CommandLineParser;
import org.apache.commons.cli.HelpFormatter;
import org.apache.commons.cli.Options;
import org.apache.commons.cli.ParseException;
import org.apache.commons.cli.PosixParser;

/**
 * @author Olaf Lessenich
 *
 */
public final class Main {

    private static final Logger LOG = Logger.getLogger(Main.class.getCanonicalName());

    private static final String TOOLNAME = "jdime";
    private static final String VERSION = "0.3.11-develop";

    private static final String LOGGING_CONFIG_FILE_NAME = "JDimeLogging.properties";
    private static final String CONFIG_FILE_NAME = "JDime.properties";
    private static final File LOGGING_CONFIG_FILE = new File(LOGGING_CONFIG_FILE_NAME);
    private static final File CONFIG_FILE = new File(CONFIG_FILE_NAME);
    public static final Config config;

    static {
        if (LOGGING_CONFIG_FILE.exists()) {

            try (InputStream is = new FileInputStream(LOGGING_CONFIG_FILE)) {
                LogManager.getLogManager().readConfiguration(is);
            } catch (IOException e) {
                LOG.log(Level.WARNING, e, () -> "Could not read logging configuration.");
            }
        }

        config = new Config();
        config.addSource(new SysEnvConfigSource(1));

        if (CONFIG_FILE.exists()) {

            try {
                config.addSource(new PropFileConfigSource(2, CONFIG_FILE));
            } catch (IOException e) {
                LOG.log(Level.WARNING, e, () -> "Could not add a ConfigSource for " + CONFIG_FILE.getAbsolutePath());
            }
        }
    }

    /**
     * Perform a merge operation on the input files or directories.
     *
     * @param args command line arguments
     */
<<<<<<< HEAD
    public static void main(final String[] args) throws    IOException, ParseException, InterruptedException {
=======
    public static void main(final String[] args) throws IOException, ParseException, InterruptedException {
>>>>>>> bb7a539a
        MergeContext context = new MergeContext();

        if (!parseCommandLineArgs(context, args)) {
            System.exit(0);
        }

        ArtifactList<FileArtifact> inputFiles = context.getInputFiles();
        FileArtifact output = context.getOutputFile();

        assert inputFiles != null : "List of input artifacts may not be null!";

        for (FileArtifact inputFile : inputFiles) {
            assert (inputFile != null);
            if (inputFile.isDirectory() && !context.isRecursive()) {
                String msg = "To merge directories, the argument '-r' has to be supplied. See '-help' for more information!";
                LOG.severe(msg);
                throw new RuntimeException(msg);
            }
        }

        if (output != null && output.exists() && !output.isEmpty()) {
            System.err.println("Output directory is not empty!");
            System.err.println("Delete '" + output.getFullPath() + "'? [y/N]");
            BufferedReader reader = new BufferedReader(new InputStreamReader(System.in));
            String response = reader.readLine();

            if (response.length() == 0 || response.toLowerCase().charAt(0) != 'y') {
                String msg = "File exists and will not be overwritten.";
                LOG.warning(msg);
                throw new RuntimeException(msg);
            } else {
                LOG.warning("File exists and will be overwritten.");
                boolean isDirectory = output.isDirectory();
                output.remove();

                if (isDirectory) {
                    output.getFile().mkdir();
                }
            }

        }

        if (context.isBugfixing()) {
            bugfixing(context);
        } else if (context.isDumpTree()) {
            dumpTrees(context);
        } else if (context.isDumpFile()) {
            dumpFiles(context);
        } else {
            merge(context);
        }

        if (context.hasStats()) {
            StatsPrinter.print(context);
        }

        System.exit(0);
    }

    /**
     * Parses command line arguments and initializes program.
     *
     * @param context
     *            merge context
     * @param args
     *            command line arguments
     * @return true if program should continue
     * @throws IOException
     *             If an input output exception occurs
     * @throws ParseException
     *             If arguments cannot be parsed
     */
    private static boolean parseCommandLineArgs(final MergeContext context,
            final String[] args) throws IOException, ParseException {
        assert (context != null);
        LOG.fine(() -> "Parsing command line arguments: " + Arrays.toString(args));
        boolean continueRun = true;

        Options options = new Options();
        options.addOption("benchmark", false,
                "benchmark with " + context.getBenchmarkRuns()
                        + " runs per file");
        options.addOption("debug", true, "set debug level"
                + " (OFF, SEVERE, WARNING, INFO, CONFIG, FINE, FINER, FINEST, ALL)");
        options.addOption("consecutive", false,
                "requires diffonly, treats versions"
                        + " as consecutive versions");
        options.addOption("diffonly", false, "diff only, do not merge");
        options.addOption("f", false, "force overwriting of output files");
        options.addOption("help", false, "print this message");
        options.addOption("keepgoing", false, "Keep running after exceptions.");
        options.addOption("lookahead", true,
                "Use heuristics for matching. Supply off, full, or a number as argument.");
        options.addOption("mode", true,
                "set merge mode (unstructured, structured, autotuning, dumptree"
                        + ", dumpgraph, dumpfile, prettyprint, nway)");
        options.addOption("output", true, "output directory/file");
        options.addOption("r", false, "merge directories recursively");
        options.addOption("showconfig", false,
                "print configuration information");
        options.addOption("stats", false,
                "collects statistical data of the merge");
        options.addOption("runLookAheadTests", false, "Run diffs with lookahead and print statistics");
        options.addOption("p", false, "(print/pretend) prints the merge result to stdout instead of an output file");
        options.addOption("q", false, "quiet, do not print the merge result to stdout");
        options.addOption("version", false,
                "print the version information and exit");

        CommandLineParser parser = new PosixParser();
        try {
            CommandLine cmd = parser.parse(options, args);

            if (cmd.hasOption("help")) {
                help(options);
                return false;
            }

            if (cmd.hasOption("info")) {
                info(context);
                return false;
            }

            if (cmd.hasOption("version")) {
                version();
                return false;
            }

            if (cmd.hasOption("debug")) {
                setLogLevel(cmd.getOptionValue("debug"));
            }

            if (cmd.hasOption("runLookAheadTests")) {
                if (!cmd.hasOption("debug")) {
                    setLogLevel("WARNING");
                }
                
                String wd = null;
                String path = null;
                if (cmd.getArgs().length > 1){
                    wd = cmd.getArgs()[0];
                    path = cmd.getArgs()[1];
                }
                runLookAheadTests(wd, path);
                System.exit(0);
            }

            if (cmd.hasOption("mode")) {
                try {
                    switch (cmd.getOptionValue("mode").toLowerCase()) {
                    case "list":
                        printStrategies();
                        return false;
                    case "bugfixing":
                        context.setMergeStrategy(MergeStrategy
                                .parse("structured"));
                        context.setBugfixing();
                        break;
                    case "test":
                        InternalTests.run();
                        return false;
                    case "testenvironment":
                        InternalTests.runEnvironmentTest();
                        return false;
                    case "dumptree":
                        // User only wants to display the ASTs
                        context.setMergeStrategy(MergeStrategy
                                .parse("structured"));
                        context.setDumpTree(true);
                        context.setGuiDump(false);
                        break;
                    case "dumpgraph":
                        // User only wants to display the ASTs
                        context.setMergeStrategy(MergeStrategy
                                .parse("structured"));
                        context.setDumpTree(true);
                        context.setGuiDump(true);
                        break;
                    case "dumpfile":
                        // User only wants to display the files
                        context.setMergeStrategy(MergeStrategy
                                .parse("linebased"));
                        context.setDumpFiles(true);
                        break;
                    case "prettyprint":
                        // User wants to parse and pretty-print file
                        context.setMergeStrategy(MergeStrategy
                                .parse("structured"));
                        context.setDumpFiles(true);
                        break;
                    default:
                        // User wants to merge
                        context.setMergeStrategy(MergeStrategy.parse(cmd
                                .getOptionValue("mode")));
                        break;
                    }
                } catch (StrategyNotFoundException e) {
                    LOG.severe(e.getMessage());
                    throw e;
                }

                if (context.getMergeStrategy() == null) {
                    help(options);
                    return false;
                }
            }

            String outputFileName = null;
            if (cmd.hasOption("output")) {
                // TODO[low priority]: The default should in a later,
                // rock-stable version be changed to be overwriting file1 so
                // that we are compatible with gnu merge call syntax
                outputFileName = cmd.getOptionValue("output");
            }

            if (cmd.hasOption("diffonly")) {
                context.setDiffOnly(true);
                if (cmd.hasOption("consecutive")) {
                    context.setConsecutive(true);
                }
            }

            if (cmd.hasOption("lookahead")) {
                String lookAheadValue = cmd.getOptionValue("lookahead");

                // initialize with the context's default.
                int lookAhead = context.getLookAhead();

                // parse the value provided by the user
                try {
                    lookAhead = Integer.parseInt(lookAheadValue);
                } catch (NumberFormatException e) {
                    switch(lookAheadValue) {
                        case "off":
                            break;
                        case "full":
                            lookAhead = MergeContext.LOOKAHEAD_FULL;
                            break;
                    }
                }

                context.setLookAhead(lookAhead);
                LOG.finest(() -> "Lookahead = " + context.getLookAhead());
            }

            context.setSaveStats(cmd.hasOption("stats")
                    || cmd.hasOption("benchmark"));
            context.setBenchmark(cmd.hasOption("benchmark"));
            context.setForceOverwriting(cmd.hasOption("f"));
            context.setRecursive(cmd.hasOption("r"));
            
            if (cmd.hasOption("p")) {
                context.setPretend(true);
                context.setQuiet(false);
            } else if (cmd.hasOption('q')) {
                context.setQuiet(true);
            }
            
            context.setKeepGoing(cmd.hasOption("keepgoing"));

            if (cmd.hasOption("showconfig")) {
                showConfig(context);
                return false;
            }

            int numInputFiles = cmd.getArgList().size();

            if (!((context.isDumpTree() || context.isDumpFile() || context
                    .isBugfixing()) || numInputFiles >= MergeType.MINFILES)) {
                help(options);
                return false;
            }

            // prepare the list of input files
            ArtifactList<FileArtifact> inputArtifacts = new ArtifactList<>();

            char cond = 'A';
            boolean targetIsFile = true;

            for (Object filename : cmd.getArgList()) {
                try {
                    FileArtifact newArtifact = new FileArtifact(new File((String) filename));

                    if (context.isConditionalMerge()) {
                        newArtifact.setRevision(new Revision(String.valueOf(cond++)));
                    }

                    if (targetIsFile) {
                        targetIsFile = !newArtifact.isDirectory();
                    }

                    inputArtifacts.add(newArtifact);
                } catch (FileNotFoundException e) {
                    System.err.println("Input file not found: " + (String) filename);
                }
            }

            context.setInputFiles(inputArtifacts);

            if (outputFileName != null) {
                context.setOutputFile(new FileArtifact(new Revision("merge"), new File(outputFileName),
                        true, targetIsFile));
                context.setPretend(false);
            }
        } catch (ParseException e) {
            LOG.severe(() -> "Arguments could not be parsed: " + e.getMessage());
            throw e;
        }

        return continueRun;
    }

    /**
     * Print short information.
     *  @param context
     *            merge context
     *
     */
    private static void info(final MergeContext context) {
        version();
        System.out.println();
        System.out.println("Run the program with the argument '--help' in order to retrieve information on its usage!");
    }

    /**
     * Print help on usage.
     *
     * @param options
     *            Available command line options
     */
    private static void help(final Options options) {
        HelpFormatter formatter = new HelpFormatter();
        formatter.printHelp(TOOLNAME, options, true);
    }

    /**
     * Print version information.
     *
     */
    private static void version() {
        System.out.println(TOOLNAME + " VERSION " + VERSION);
    }

    /**
     * Set the logging level. The levels in descending order are:<br>
     *
     * <ul>
     *  <li>ALL</li>
     *  <li>SEVERE (highest value)</li>
     *  <li>WARNING</li>
     *  <li>INFO</li>
     *  <li>CONFIG</li>
     *  <li>FINE</li>
     *  <li>FINER</li>
     *  <li>FINEST (lowest value)</li>
     *  <li>OFF</li>
     * </ul>
     *
     * @param logLevel
     *             one of the valid log levels according to {@link Level#parse(String)}
     */
    private static void setLogLevel(String logLevel) {
        Level level;

        try {
            level = Level.parse(logLevel);
        } catch (IllegalArgumentException e) {
            LOG.warning(() -> "Invalid log level %s. Must be one of OFF, SEVERE, WARNING, INFO, CONFIG, FINE, FINER, FINEST or ALL.");
            return;
        }

        Logger root = LogManager.getLogManager().getLogger(Main.class.getPackage().getName());
        root.setLevel(level);

        for (Handler handler : root.getHandlers()) {
            handler.setLevel(level);
        }
    }

    /**
     * Prints configuration information.
     *
     * @param context
     *            merge context
     */
    private static void showConfig(final MergeContext context) {
        assert (context != null);
        System.out.println("Merge strategy: " + context.getMergeStrategy());
        System.out.println();
    }

    /**
     * Prints the available strategies.
     *
     */
    private static void printStrategies() {
        System.out.println("Available merge strategies:");

        for (String s : MergeStrategy.listStrategies()) {
            System.out.println("\t- " + s);
        }
    }

    /**
     * Merges the input files.
     *
     * @param context
     *            merge context
     * @throws InterruptedException
     *             If a thread is interrupted
     * @throws IOException
     *             If an input output exception occurs
     */
    public static void merge(final MergeContext context) throws IOException,
            InterruptedException {
        assert (context != null);
        Operation<FileArtifact> merge = new MergeOperation<>(context.getInputFiles(), context.getOutputFile(), null, null, context.isConditionalMerge());
        merge.apply(context);
    }

    /**
     * Mainly used for debugging purposes.
     *
     * @param context
     *            merge context
     * @throws IOException
     *             If an input output exception occurs
     */
    @SuppressWarnings("unchecked")
    private static void dumpTrees(final MergeContext context) throws IOException {
        for (FileArtifact artifact : context.getInputFiles()) {
            MergeStrategy<FileArtifact> strategy =
                    (MergeStrategy<FileArtifact>) context.getMergeStrategy();
            System.out.println(strategy.dumpTree(artifact, context.isGuiDump()));
        }
    }

    /**
     * Mainly used for debugging purposes.
     *
     * @param context
     *            merge context
     * @throws IOException
     *             If an input output exception occurs
     */
    @SuppressWarnings("unchecked")
    private static void dumpFiles(final MergeContext context) throws IOException {
        for (FileArtifact artifact : context.getInputFiles()) {
            MergeStrategy<FileArtifact> strategy =
                    (MergeStrategy<FileArtifact>) context.getMergeStrategy();
            System.out.println(strategy.dumpFile(artifact, context.isGuiDump()));
        }
    }

    /**
     * Only used for debugging purposes.
     *
     * @param context
     *            merge context
     *
     */
    private static void bugfixing(final MergeContext context) {
        context.setPretend(true);
        context.setQuiet(false);
        setLogLevel("FINEST");

        for (FileArtifact artifact : context.getInputFiles()) {
            ASTNodeArtifact ast = new ASTNodeArtifact(artifact);
            // System.out.println(ast.getASTNode().dumpTree());
            // System.out.println(ast.getASTNode());
            // System.out.println(ast.prettyPrint());
            System.out.println(ast.dumpTree());
            System.out.println("--");
            int[] s = ast.getStats();
            System.out.println("Number of nodes: " + s[0]);
            System.out.println("Tree Depth: " + s[1]);
            System.out.println("MaxChildren: " + s[2]);
            System.out.println("--------------------------------------------");
        }
    }

    /**
     * This is only for debugging and messing around with the look-ahead feature.
     * TODO: remove this method when the feature is merged into develop.
     */
    private static void runLookAheadTests(String wd, String path) {
        if (path == null) {
            path = "lookahead";
        }
        
        String[] files = new File(wd + "/left/" + path + "/").list();
        int[] lookaheads = {MergeContext.LOOKAHEAD_OFF, (int)1, (int)2,
            (int)3, (int)4, (int)5, MergeContext.LOOKAHEAD_FULL};
        MergeContext context;
        HashMap<String, Integer> allElements = new HashMap<>();
        HashMap<String, HashMap<Integer, Integer>> matchedElements = new HashMap<>();
        HashMap<String, HashMap<Integer, Integer>> skippedLeftElements = new HashMap<>();
        HashMap<String, HashMap<Integer, Integer>> skippedRightElements = new HashMap<>();
        List<Tuple<String, Tuple<Integer, Double>>> skippedElements = new ArrayList<>();
        HashMap<String, Integer> curMatchedElements;
        HashMap<String, Integer> curSkippedLeftElements;
        HashMap<String, Integer> curSkippedRightElements;
        List<Tuple<String, Double>> curSkippedElements;
        HashMap<Integer, Integer> tmpMatchedElements;
        HashMap<Integer, Integer> tmpSkippedLeftElements;
        HashMap<Integer, Integer> tmpSkippedRightElements;

        for (String file : files) {
            try {
                ArtifactList<FileArtifact> inputArtifacts = new ArtifactList<>();
                inputArtifacts.add(new FileArtifact(new File(wd + "/left/"
                                + path + "/" + file)));
                inputArtifacts.add(new FileArtifact(new File(wd + "/right/"
                                + path + "/" + file)));

                for (FileArtifact artifact : inputArtifacts) {
                    if (!artifact.exists()) {
                        continue;
                    }
                }

                for (int lookAhead : lookaheads) {
                    context = new MergeContext();
                    context.setQuiet(true);
                    context.setInputFiles(inputArtifacts);
                    context.setMergeStrategy(new StructuredStrategy());
                    context.setDiffOnly(true);
                    context.setLookAhead(lookAhead);
                    context.setKeepGoing(false);
                    context.setRecursive(true);
                    Main.merge(context);
                    curMatchedElements = context.getMatchedElements();
                    curSkippedLeftElements = context.getskippedLeftElements();
                    curSkippedRightElements = context.getskippedRightElements();
                    curSkippedElements = context.getSkippedElements();

                    if (lookAhead == lookaheads[0]) {
                        HashMap<String, Integer> elements = context.getElements();
                        for (String key : elements.keySet()) {
                            Integer value = allElements.get(key);
                            value = value == null ? elements.get(key) : value + elements.get(key);
                            allElements.put(key, value);
                        }
                    }

                    for (Tuple<String, Double> t : curSkippedElements) {
                        skippedElements.add(Tuple.of(t.x, Tuple.of(lookAhead, t.y)));
                    }

                    for (String elem : curMatchedElements.keySet()) {
                        if (!matchedElements.containsKey(elem)) {
                            HashMap<Integer, Integer> lookAheadMap = new HashMap<>();
                            lookAheadMap.put(lookAhead, curMatchedElements.get(elem));
                            matchedElements.put(elem, lookAheadMap);
                        } else {
                            tmpMatchedElements = matchedElements.get(elem);
                            int value =
                                tmpMatchedElements.containsKey(lookAhead) ?
                                tmpMatchedElements.get(lookAhead) : 0;
                            matchedElements.get(elem).put(lookAhead, value +
                                    curMatchedElements.get(elem));
                        }
                    }
                    for (String elem : curSkippedLeftElements.keySet()) {
                        if (!skippedLeftElements.containsKey(elem)) {
                            HashMap<Integer, Integer> lookAheadMap = new HashMap<>();
                            lookAheadMap.put(lookAhead, curSkippedLeftElements.get(elem));
                            skippedLeftElements.put(elem, lookAheadMap);
                        } else {
                            tmpSkippedLeftElements = skippedLeftElements.get(elem);
                            int value =
                                tmpSkippedLeftElements.containsKey(lookAhead) ?
                                tmpSkippedLeftElements.get(lookAhead) : 0;
                            skippedLeftElements.get(elem).put(lookAhead, value
                                    + curSkippedLeftElements.get(elem));
                        }
                    }
                    for (String elem : curSkippedRightElements.keySet()) {
                        if (!skippedRightElements.containsKey(elem)) {
                            HashMap<Integer, Integer> lookAheadMap = new HashMap<>();
                            lookAheadMap.put(lookAhead, curSkippedRightElements.get(elem));
                            skippedRightElements.put(elem, lookAheadMap);
                        } else {
                            tmpSkippedRightElements = skippedRightElements.get(elem);
                            int value =
                                tmpSkippedRightElements.containsKey(lookAhead)
                                ? tmpSkippedRightElements.get(lookAhead) : 0;
                            skippedRightElements.get(elem).put(lookAhead, value
                                    + curSkippedRightElements.get(elem));
                        }
                    }
                }
            } catch (Exception e) {
                System.err.println(e.toString());
            }
        }

        // output
        StringBuilder s = new StringBuilder();
        s.append("Matched elements (absolute)\n\n");
        s.append("LangElem;");
        for (int lookAhead : lookaheads) {
            if (lookAhead == MergeContext.LOOKAHEAD_FULL) {
                s.append("n=full;");
            } else {
                s.append("n=" + lookAhead + ";");
            }
        }
        s.append("\n");

        ArrayList<String> keys = new ArrayList<>(matchedElements.keySet());
        Collections.sort(keys);
        for (String elem : keys) {
            s.append(elem + ";");
            tmpMatchedElements = matchedElements.get(elem);
            for (int lookAhead : lookaheads) {
                int value = tmpMatchedElements.containsKey(lookAhead) ?
                    tmpMatchedElements.get(lookAhead) : 0;
                s.append(value + ";");
            }
            s.append("\n");
        }

        s.append("\n\n");
        s.append("Matched elements (relative)\n\n");
        s.append("LangElem;");
        for (int lookAhead : lookaheads) {
            if (lookAhead == MergeContext.LOOKAHEAD_FULL) {
                s.append("n=full;");
            } else {
                s.append("n=" + lookAhead + ";");
            }
        }
        s.append("\n");

        Collections.sort(keys);
        for (String elem : keys) {
            s.append(elem + ";");
            tmpMatchedElements = matchedElements.get(elem);
            for (int lookAhead : lookaheads) {
                int value = tmpMatchedElements.containsKey(lookAhead) ?
                    tmpMatchedElements.get(lookAhead) : 0;
                s.append((double) Math.round(100 * (double) value / (double) allElements.get(elem)) / 100 + ";");
            }
            s.append("\n");
        }

        s.append("\n\n");
        s.append("Skipped elements\n\n");
        s.append("LangElem;");
        for (int lookAhead : lookaheads) {
            if (lookAhead == MergeContext.LOOKAHEAD_FULL) {
                s.append("n=full;");
            } else {
                s.append("n=" + lookAhead + ";");
            }
        }
        s.append("\n");
        keys = new ArrayList<>(skippedLeftElements.keySet());
        Collections.sort(keys);
        for (String elem : keys) {
            s.append(elem + ";");
            tmpSkippedLeftElements = skippedLeftElements.get(elem);
            tmpSkippedRightElements = skippedRightElements.get(elem);
            for (int lookAhead : lookaheads) {
                int value = tmpSkippedLeftElements.containsKey(lookAhead) ?
                    tmpSkippedLeftElements.get(lookAhead) : 0;
                if (tmpSkippedRightElements != null) {
                    value = tmpSkippedRightElements.containsKey(lookAhead) ?
                        value + tmpSkippedRightElements.get(lookAhead) : value;
                }
                s.append(value + ";");
            }
            s.append("\n");
        }

        s.append("\n\n");
        s.append("Skipped elements (Detailed)\n\n");
        s.append("LangElem;LookAhead;Relative Matches;\n");
        for (Tuple<String, Tuple<Integer, Double>> t : skippedElements) {
            String lookAhead = t.y.x == -1 ? "full" : "" + t.y.x;
            s.append(t.x + ";" + lookAhead + ";" + t.y.y + ";\n");
        }

        System.out.println(s);
    }

    /**
     * Private constructor.
     */
    private Main() {
    }
}<|MERGE_RESOLUTION|>--- conflicted
+++ resolved
@@ -108,11 +108,7 @@
      *
      * @param args command line arguments
      */
-<<<<<<< HEAD
-    public static void main(final String[] args) throws    IOException, ParseException, InterruptedException {
-=======
     public static void main(final String[] args) throws IOException, ParseException, InterruptedException {
->>>>>>> bb7a539a
         MergeContext context = new MergeContext();
 
         if (!parseCommandLineArgs(context, args)) {
