/**
 * Copyright (C) 2013-2014 Olaf Lessenich
 * Copyright (C) 2014-2015 University of Passau, Germany
 *
 * This library is free software; you can redistribute it and/or
 * modify it under the terms of the GNU Lesser General Public
 * License as published by the Free Software Foundation; either
 * version 2.1 of the License, or (at your option) any later version.
 *
 * This library is distributed in the hope that it will be useful,
 * but WITHOUT ANY WARRANTY; without even the implied warranty of
 * MERCHANTABILITY or FITNESS FOR A PARTICULAR PURPOSE.  See the GNU
 * Lesser General Public License for more details.
 *
 * You should have received a copy of the GNU Lesser General Public
 * License along with this library; if not, write to the Free Software
 * Foundation, Inc., 51 Franklin Street, Fifth Floor, Boston,
 * MA 02110-1301  USA
 *
 * Contributors:
 *     Olaf Lessenich <lessenic@fim.uni-passau.de>
 *     Georg Seibt <seibt@fim.uni-passau.de>
 */
package de.fosd.jdime;

import java.io.BufferedReader;
import java.io.File;
import java.io.FileNotFoundException;
import java.io.IOException;
import java.io.InputStreamReader;
import java.security.Permission;
import java.util.Arrays;
import java.util.Date;
import java.util.Map;
import java.util.Optional;
import java.util.function.Function;
import java.util.logging.Level;
import java.util.logging.Logger;
import java.util.stream.IntStream;
import java.util.stream.Stream;

import de.fosd.jdime.common.ASTNodeArtifact;
import de.fosd.jdime.common.AbortException;
import de.fosd.jdime.common.ArtifactList;
import de.fosd.jdime.common.FileArtifact;
import de.fosd.jdime.common.MergeContext;
import de.fosd.jdime.common.MergeScenario;
import de.fosd.jdime.common.MergeType;
import de.fosd.jdime.common.operations.MergeOperation;
import de.fosd.jdime.config.CommandLineConfigSource;
import de.fosd.jdime.config.JDimeConfig;
import de.fosd.jdime.stats.KeyEnums;
import de.fosd.jdime.stats.Statistics;
import de.fosd.jdime.strategy.MergeStrategy;
import de.fosd.jdime.strategy.StrategyNotFoundException;
import de.fosd.jdime.strdump.DumpMode;
import org.apache.commons.cli.HelpFormatter;
import org.apache.commons.cli.ParseException;
import org.apache.commons.io.FileUtils;

import static de.fosd.jdime.config.CommandLineConfigSource.CLI_DUMP;
import static de.fosd.jdime.config.CommandLineConfigSource.CLI_HELP;
import static de.fosd.jdime.config.CommandLineConfigSource.CLI_INSPECT_ELEMENT;
import static de.fosd.jdime.config.CommandLineConfigSource.CLI_INSPECT_METHOD;
import static de.fosd.jdime.config.CommandLineConfigSource.CLI_LOG_LEVEL;
import static de.fosd.jdime.config.CommandLineConfigSource.CLI_MODE;
import static de.fosd.jdime.config.CommandLineConfigSource.CLI_PROP_FILE;
import static de.fosd.jdime.config.CommandLineConfigSource.CLI_VERSION;
import static de.fosd.jdime.config.JDimeConfig.STATISTICS_HR_DEFAULT_NAME;
import static de.fosd.jdime.config.JDimeConfig.STATISTICS_HR_NAME;
import static de.fosd.jdime.config.JDimeConfig.STATISTICS_HR_OUTPUT;
import static de.fosd.jdime.config.JDimeConfig.STATISTICS_OUTPUT_OFF;
import static de.fosd.jdime.config.JDimeConfig.STATISTICS_OUTPUT_STDOUT;
import static de.fosd.jdime.config.JDimeConfig.STATISTICS_OUTPUT_USE_UNIQUE_FILES;
import static de.fosd.jdime.config.JDimeConfig.STATISTICS_XML_DEFAULT_NAME;
import static de.fosd.jdime.config.JDimeConfig.STATISTICS_XML_NAME;
import static de.fosd.jdime.config.JDimeConfig.STATISTICS_XML_OUTPUT;

/**
 * Contains the main method of the application.
 */
public final class Main {

    private static final Logger LOG = Logger.getLogger(Main.class.getCanonicalName());

    public static final String TOOLNAME = "jdime";
    public static final String VERSION = "0.4.0-develop";

    private static final String MODE_LIST = "list";

    private static final int EXIT_ABORTED = 2;
    private static final int EXIT_FAILURE = 1;

    private static JDimeConfig config;
    private static CommandLineConfigSource cmdLine;

    /**
     * Prevent instantiation.
     */
    private Main() {}

    /**
     * Perform a merge operation on the input files or directories.
     *
     * @param args
     *         command line arguments
     */
    public static void main(String[] args) {

        try {
            run(args);
        } catch (AbortException e) {
            LOG.log(Level.SEVERE, e.getCause(), () -> "Aborting the merge.");
            System.exit(EXIT_ABORTED);
        } catch (Throwable e) {
            LOG.log(Level.SEVERE, e, () -> "Uncaught exception.");
            System.exit(EXIT_FAILURE);
        }
    }

    /**
     * Perform a merge operation on the input files or directories.
     *
     * @param args
     *         command line arguments
     */
    public static void run(String[] args) throws IOException, ParseException, InterruptedException {
        MergeContext context = new MergeContext();

        if (!parseCommandLineArgs(context, args)) {
            return;
        }

        ArtifactList<FileArtifact> inputFiles = context.getInputFiles();
        FileArtifact output = context.getOutputFile();

        for (FileArtifact inputFile : inputFiles) {

            if (inputFile.isDirectory() && !context.isRecursive()) {
                String msg = "To merge directories, the argument '-r' has to be supplied. See '-help' for more information!";

                LOG.severe(msg);
                System.err.println(msg);

                return;
            }
        }

        if (output != null && output.exists() && !output.isEmpty()) {
            boolean overwrite;

            try (BufferedReader r = new BufferedReader(new InputStreamReader(System.in))) {
                System.err.println("Output directory is not empty!");
                System.err.println("Delete '" + output.getFullPath() + "'? [y/N]");

                String response = r.readLine().trim().toLowerCase();
                overwrite = response.length() != 0 && response.charAt(0) == 'y';
            }

            if (overwrite) {
                LOG.warning("File exists and will be overwritten.");

                output.remove();

                if (output.isDirectory()) {
                    FileUtils.forceMkdir(output.getFile());
                }
            } else {
                String msg = "File exists and will not be overwritten.";

                LOG.severe(msg);
                System.err.println(msg);

                return;
            }

        }

        if (context.isInspect()) {
            inspectElement(context.getInputFiles().get(0), context.getInspectArtifact(),
                    context.getInspectionScope());
        } else if (context.getDumpMode() != DumpMode.NONE) {

            for (FileArtifact artifact : context.getInputFiles()) {
                dump(artifact, context.getDumpMode());
            }
        } else {
            if (context.getInputFiles().size() < MergeType.MINFILES) {
                printCLIHelp();
                return;
            }

            merge(context);

            if (context.hasStatistics()) {
                outputStatistics(context.getStatistics());
            }
        }

        if (LOG.isLoggable(Level.CONFIG)) {
            Map<MergeScenario<?>, Throwable> crashes = context.getCrashes();
            String ls = System.lineSeparator();
            StringBuilder sb = new StringBuilder();

            sb.append(String.format("%d crashes occurred while merging:%n", crashes.size()));

            for (Map.Entry<MergeScenario<?>, Throwable> entry : crashes.entrySet()) {
                sb.append("* ").append(entry.getValue().toString()).append(ls);
                sb.append("    ").append(entry.getKey().toString().replace(" ", ls + "    ")).append(ls);
            }

            LOG.config(sb.toString());
        }
    }

    /**
     * Outputs the given <code>Statistics</code> according to the set configuration options.
     *
     * @param statistics
     *         the <code>Statistics</code> to output
     */
    private static void outputStatistics(Statistics statistics) {
        String hrOut = config.get(STATISTICS_HR_OUTPUT).orElse(STATISTICS_OUTPUT_STDOUT);
        String xmlOut = config.get(STATISTICS_XML_OUTPUT).orElse(STATISTICS_OUTPUT_OFF);

        switch (hrOut) {
            case STATISTICS_OUTPUT_OFF:
                LOG.fine("Human readable statistics output is disabled.");
                break;
            case STATISTICS_OUTPUT_STDOUT:
                statistics.print(System.out);
                break;
            default: {
                File f = new File(hrOut);

                if (f.isDirectory()) {
                    String name = config.get(STATISTICS_HR_NAME).orElse(STATISTICS_HR_DEFAULT_NAME);
                    f = new File(f, String.format(name, new Date()));
                }

                if (config.getBoolean(STATISTICS_OUTPUT_USE_UNIQUE_FILES).orElse(true)) {
                    f = findNonExistent(f);
                }

                try {
                    statistics.print(f);
                } catch (FileNotFoundException e) {
                    LOG.log(Level.WARNING, e, () -> "Statistics output failed.");
                }
            }
        }

        switch (xmlOut) {
            case STATISTICS_OUTPUT_OFF:
                LOG.fine("XML statistics output is disabled.");
                break;
            case STATISTICS_OUTPUT_STDOUT:
                statistics.printXML(System.out);
                break;
            default: {
                File f = new File(xmlOut);

                if (f.isDirectory()) {
                    String name = config.get(STATISTICS_XML_NAME).orElse(STATISTICS_XML_DEFAULT_NAME);
                    f = new File(f, String.format(name, new Date()));
                }

                if (config.getBoolean(STATISTICS_OUTPUT_USE_UNIQUE_FILES).orElse(true)) {
                    f = findNonExistent(f);
                }

                try {
                    statistics.printXML(f);
                } catch (FileNotFoundException e) {
                    LOG.log(Level.WARNING, e, () -> "Statistics output failed.");
                }
            }
        }
    }

    /**
     * Returns a <code>File</code> (possibly <code>f</code>) that does not exist in the parent directory of
     * <code>f</code>. If <code>f</code> exists an increasing number is appended to the name of <code>f</code> until
     * a <code>File</code> is found that does not exist.
     *
     * @param f
     *         the <code>File</code> to find a non existent version of
     * @return a <code>File</code> in the parent directory of <code>f</code> that does not exist
     */
    private static File findNonExistent(File f) {

        if (!f.exists()) {
            return f;
        }

        String fullName = f.getName();
        String name;
        String extension;

        int pos = fullName.lastIndexOf('.');

        if (pos != -1) {
            name = fullName.substring(0, pos);
            extension = fullName.substring(pos, fullName.length());
        } else {
            name = fullName;
            extension = "";
        }

        File parent = f.getParentFile();

        Stream<File> files = IntStream.range(0, Integer.MAX_VALUE).mapToObj(v -> {
            String fileName = String.format("%s_%d%s", name, v, extension);
            return new File(parent, fileName);
        });

        File nextFree = files.filter(file -> !file.exists()).findFirst().orElseThrow(() ->
                new RuntimeException("Can not find a file that does not exist."));

        return nextFree;
    }

    /**
     * Parses command line arguments and initializes program.
     *
     * @param context
     *         merge context
     * @param args
     *         command line arguments
     * @return true if program should continue
     */
    private static boolean parseCommandLineArgs(MergeContext context, String[] args) {
        LOG.fine(() -> "Parsing command line arguments: " + Arrays.toString(args));

        CommandLineConfigSource cmdLine;

        try {
            cmdLine = new CommandLineConfigSource(args, 3);
        } catch (ParseException e) {
            LOG.log(Level.SEVERE, e, () -> "Arguments could not be parsed!");
            return false;
        }

        JDimeConfig config;
        Optional<String> pFilePath = cmdLine.get(CLI_PROP_FILE);

        if (pFilePath.isPresent()) {
            config = new JDimeConfig(new File(pFilePath.get()));
        } else {
            config = new JDimeConfig();
        }

        config.addSource(cmdLine);

        Main.config = config;
        Main.cmdLine = cmdLine;

        if (config.getBoolean(CLI_HELP).orElse(false)) {
            printCLIHelp();
            return false;
        }

        if (config.getBoolean(CLI_VERSION).orElse(false)) {
            System.out.println(TOOLNAME + " VERSION " + VERSION);
            return false;
        }

        config.get(CLI_LOG_LEVEL).ifPresent(JDimeConfig::setLogLevel);

        Function<String, Optional<DumpMode>> dmpModeParser = mode -> {

            try {
                return Optional.of(DumpMode.valueOf(mode.toUpperCase()));
            } catch (IllegalArgumentException e) {
                LOG.log(Level.WARNING, e, () -> "Invalid dump format " + mode);
                return Optional.of(DumpMode.NONE);
            }
        };

        Optional<Integer> inspectElement = config.getInteger(CLI_INSPECT_ELEMENT);
        KeyEnums.Type scope = null;

        if (inspectElement.isPresent()) {
            scope = KeyEnums.Type.NODE;
        } else if ((inspectElement = config.getInteger(CLI_INSPECT_METHOD)).isPresent()) {
            scope = KeyEnums.Type.METHOD;
        }

        context.setInspectArtifact(inspectElement.orElse(0));
        context.setInspectionScope(scope);

        context.setDumpMode(config.get(CLI_DUMP, dmpModeParser).orElse(DumpMode.NONE));

        Optional<String> mode = config.get(CLI_MODE).map(String::toLowerCase);

        if (mode.isPresent()) {

            if (MODE_LIST.equals(mode.get())) {
                printStrategies();
                return false;
            } else {

                try {
                    context.setMergeStrategy(MergeStrategy.parse(mode.get()));
                } catch (StrategyNotFoundException e) {
                    LOG.log(Level.SEVERE, e, () -> "Strategy not found.");
                    return false;
                }
            }
        }

        context.configureFrom(config);

        return true;
    }

    /**
     * Prints the available strategies.
     */
    private static void printStrategies() {
        System.out.println("Available merge strategies:");

        for (String s : MergeStrategy.listStrategies()) {
            System.out.println("\t- " + s);
        }
    }

    /**
     * Merges the input files.
     *
     * @param context
     *         merge context
     * @throws InterruptedException
     *         If a thread is interrupted
     * @throws IOException
     *         If an input output exception occurs
     */
    public static void merge(MergeContext context) throws IOException, InterruptedException {
        ArtifactList<FileArtifact> inFiles = context.getInputFiles();
        FileArtifact outFile = context.getOutputFile();

        boolean conditional = context.isConditionalMerge();
        MergeOperation<FileArtifact> merge = new MergeOperation<>(inFiles, outFile, null, null, conditional);

        if (context.hasStatistics()) {
            context.getStatistics().setCurrentFileMergeScenario(merge.getMergeScenario());
        }

        merge.apply(context);
    }

    /**
     * Dumps the given <code>FileArtifact</code> using the <code>mode</code>.
     *
     * @param artifact
     *         the <code>Artifact</code> to dump
     * @param mode
     *         the dump format
     */
    private static void dump(FileArtifact artifact, DumpMode mode) {

        if (mode == DumpMode.NONE) {
            return;
        }

        if (mode == DumpMode.FILE_DUMP) {
            System.out.println(artifact.dump(mode));
        } else {
            SecurityManager prevSecManager = System.getSecurityManager();
            SecurityManager noExitManager = new SecurityManager() {
                @Override
                public void checkPermission(Permission perm) {
                    // allow anything.
                }

                @Override
                public void checkPermission(Permission perm, Object context) {
                    // allow anything.
                }

                @Override
                public void checkExit(int status) {
                    super.checkExit(status);
                    throw new SecurityException("Captured attempt to exit JVM.");
                }
            };

            ASTNodeArtifact astArtifact;

            System.setSecurityManager(noExitManager);

            try {
                astArtifact = new ASTNodeArtifact(artifact);
            } catch (RuntimeException e) {
                LOG.log(Level.WARNING, e, () -> "Could not parse " + artifact + " to an ASTNodeArtifact.");
                return;
            } finally {
                System.setSecurityManager(prevSecManager);
            }

            System.out.println(astArtifact.dump(mode));
        }
    }

    /**
     * Inspects an artifact.
     *
     * @param artifact FileArtifact of the source file
     * @param number number of the AST element that should be inspected
     */
<<<<<<< HEAD
    private static void inspectElement(FileArtifact artifact, int number) {
        try {
            System.out.println(((ASTNodeArtifact) new ASTNodeArtifact(artifact).find("null:" + number)).inspect());
        } catch (Error extendJWTF) {
            LOG.warning(extendJWTF.getMessage());
            if (number > 1) {
                inspectElement(artifact, number - 1);
            } else {
                throw new RuntimeException("I am a bug. Please fix me!");
            }
        }
=======
    private static void inspectElement(FileArtifact artifact, int number, KeyEnums.Type scope) {
        ASTNodeArtifact element = ((ASTNodeArtifact) new ASTNodeArtifact(artifact).find("null:" + number));

        if (scope != KeyEnums.Type.NODE) {
            // walk tree upwards until scope fits
            while (scope != element.getType() && !element.isRoot()) {
                element = element.getParent();
            }
        }

        System.out.println(element.inspect());
>>>>>>> 07b3b2e6
    }

    /**
     * Prints usage information and a help text about the command line options to <code>System.out</code>.
     */
    private static void printCLIHelp() {
        HelpFormatter formatter = new HelpFormatter();
        formatter.printHelp(Main.TOOLNAME, cmdLine.getOptions(), true);
    }
}<|MERGE_RESOLUTION|>--- conflicted
+++ resolved
@@ -508,31 +508,26 @@
      * @param artifact FileArtifact of the source file
      * @param number number of the AST element that should be inspected
      */
-<<<<<<< HEAD
-    private static void inspectElement(FileArtifact artifact, int number) {
+    private static void inspectElement(FileArtifact artifact, int number, KeyEnums.Type scope) {
         try {
-            System.out.println(((ASTNodeArtifact) new ASTNodeArtifact(artifact).find("null:" + number)).inspect());
+            ASTNodeArtifact element = ((ASTNodeArtifact) new ASTNodeArtifact(artifact).find("null:" + number));
+
+            if (scope != KeyEnums.Type.NODE) {
+                // walk tree upwards until scope fits
+                while (scope != element.getType() && !element.isRoot()) {
+                    element = element.getParent();
+                }
+            }
+
+            System.out.println(element.inspect());
         } catch (Error extendJWTF) {
             LOG.warning(extendJWTF.getMessage());
             if (number > 1) {
-                inspectElement(artifact, number - 1);
+                inspectElement(artifact, number - 1, scope);
             } else {
                 throw new RuntimeException("I am a bug. Please fix me!");
             }
         }
-=======
-    private static void inspectElement(FileArtifact artifact, int number, KeyEnums.Type scope) {
-        ASTNodeArtifact element = ((ASTNodeArtifact) new ASTNodeArtifact(artifact).find("null:" + number));
-
-        if (scope != KeyEnums.Type.NODE) {
-            // walk tree upwards until scope fits
-            while (scope != element.getType() && !element.isRoot()) {
-                element = element.getParent();
-            }
-        }
-
-        System.out.println(element.inspect());
->>>>>>> 07b3b2e6
     }
 
     /**
