--- conflicted
+++ resolved
@@ -81,16 +81,6 @@
 	public static final Config config;
 
 	static {
-<<<<<<< HEAD
-		setLogLevel("WARN");
-		config = new Config();
-		config.addSource(new SysEnvConfigSource(1));
-
-		try {
-			config.addSource(new PropFileConfigSource(2, PROP_FILE));
-		} catch (IOException e) {
-			LOG.warn("Could not load " + PROP_FILE_NAME);
-=======
 		if (LOGGING_CONFIG_FILE.exists()) {
 
 			try (InputStream is = new FileInputStream(LOGGING_CONFIG_FILE)) {
@@ -110,7 +100,6 @@
 			} catch (IOException e) {
 				LOG.log(Level.WARNING, e, () -> "Could not add a ConfigSource for " + CONFIG_FILE.getAbsolutePath());
 			}
->>>>>>> 7a18402a
 		}
 	}
 
