--- conflicted
+++ resolved
@@ -203,11 +203,7 @@
     }
 
     @Override
-<<<<<<< HEAD
     public ASTNodeArtifact addChild(ASTNodeArtifact child) {
-=======
-    public final ASTNodeArtifact addChild(final ASTNodeArtifact child) throws IOException {
->>>>>>> 9f4177c4
         LOG.finest(() -> String.format("%s.addChild(%s)", getId(), child.getId()));
 
         assert (this.exists());
@@ -230,11 +226,7 @@
     }
 
     @Override
-<<<<<<< HEAD
     public ASTNodeArtifact createEmptyArtifact() {
-=======
-    public final ASTNodeArtifact createEmptyArtifact() throws FileNotFoundException {
->>>>>>> 9f4177c4
         ASTNodeArtifact emptyArtifact= new ASTNodeArtifact();
         emptyArtifact.setRevision(getRevision());
         return emptyArtifact;
@@ -439,11 +431,7 @@
     }
 
     @Override
-<<<<<<< HEAD
     public void merge(MergeOperation<ASTNodeArtifact> operation, MergeContext context) {
-=======
-    public final void merge(MergeOperation<ASTNodeArtifact> operation, MergeContext context) throws IOException, InterruptedException {
->>>>>>> 9f4177c4
         Objects.requireNonNull(operation, "operation must not be null!");
         Objects.requireNonNull(context, "context must not be null!");
 
@@ -598,11 +586,7 @@
     }
 
     @Override
-<<<<<<< HEAD
-    public final ASTNodeArtifact createChoiceDummy(final String condition, final ASTNodeArtifact artifact) {
-=======
     public final ASTNodeArtifact createChoiceArtifact(final String condition, final ASTNodeArtifact artifact) {
->>>>>>> 9f4177c4
         LOG.fine("Creating choice node");
         ASTNodeArtifact choice;
 
