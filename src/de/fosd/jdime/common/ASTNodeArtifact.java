/*
 * Copyright (C) 2013-2014 Olaf Lessenich
 * Copyright (C) 2014-2015 University of Passau, Germany
 *
 * This library is free software; you can redistribute it and/or
 * modify it under the terms of the GNU Lesser General Public
 * License as published by the Free Software Foundation; either
 * version 2.1 of the License, or (at your option) any later version.
 *
 * This library is distributed in the hope that it will be useful,
 * but WITHOUT ANY WARRANTY; without even the implied warranty of
 * MERCHANTABILITY or FITNESS FOR A PARTICULAR PURPOSE.  See the GNU
 * Lesser General Public License for more details.
 *
 * You should have received a copy of the GNU Lesser General Public
 * License along with this library; if not, write to the Free Software
 * Foundation, Inc., 51 Franklin Street, Fifth Floor, Boston,
 * MA 02110-1301  USA
 *
 * Contributors:
 *     Olaf Lessenich <lessenic@fim.uni-passau.de>
 *     Kathrin Hanauer <hanauer@fim.uni-passau.de>
 *     Georg Seibt <seibt@fim.uni-passau.de>
 */
package de.fosd.jdime.common;

import java.io.IOException;
import java.io.InputStream;
import java.util.HashMap;
import java.util.Iterator;
import java.util.LinkedHashMap;
import java.util.Objects;
import java.util.Optional;
import java.util.Set;
import java.util.function.Supplier;
import java.util.logging.Level;
import java.util.logging.Logger;

import de.fosd.jdime.common.operations.ConflictOperation;
import de.fosd.jdime.common.operations.MergeOperation;
import de.fosd.jdime.common.operations.Operation;
import de.fosd.jdime.matcher.matching.Color;
import de.fosd.jdime.matcher.matching.Matching;
import de.fosd.jdime.stats.KeyEnums;
import de.fosd.jdime.strategy.ASTNodeStrategy;
import de.fosd.jdime.strategy.MergeStrategy;
import org.jastadd.extendj.ast.ASTNode;
import org.jastadd.extendj.ast.BytecodeParser;
import org.jastadd.extendj.ast.BytecodeReader;
import org.jastadd.extendj.ast.ClassDecl;
import org.jastadd.extendj.ast.ConstructorDecl;
import org.jastadd.extendj.ast.ImportDecl;
import org.jastadd.extendj.ast.InterfaceDecl;
import org.jastadd.extendj.ast.JavaParser;
import org.jastadd.extendj.ast.JavaParser;
import org.jastadd.extendj.ast.Literal;
import org.jastadd.extendj.ast.MethodDecl;
import org.jastadd.extendj.ast.Program;
import org.jastadd.extendj.ast.TryStmt;

/**
 * @author Olaf Lessenich
 *
 */
public class ASTNodeArtifact extends Artifact<ASTNodeArtifact> {

    private static final Logger LOG = Logger.getLogger(ASTNodeArtifact.class.getCanonicalName());

    private boolean initialized = false;

    /**
     * Initializes parser.
     *
     * @param p
     *            program
     */
    private static void initParser(Program p) {
        JavaParser parser = (is, fileName) -> new org.jastadd.extendj.parser.JavaParser().parse(is, fileName);
        BytecodeReader bytecodeParser = (is, fullName, program) -> new BytecodeParser(is, fullName).parse(null, null, program);

        p.initJavaParser(parser);
        p.initBytecodeReader(bytecodeParser);
    }

    /**
     * Initializes a program.
     *
     * @return program
     */
    private static Program initProgram() {
        Program program = new Program();
        program.state().reset();
        initParser(program);
        return program;
    }

    /**
     * @param artifact
     *            artifact to create program from
     * @return ASTNodeArtifact
     */
    public static ASTNodeArtifact createProgram(final ASTNodeArtifact artifact) {
        assert (artifact.astnode != null);
        assert (artifact.astnode instanceof Program);

        Program old = (Program) artifact.astnode;
        Program program;
        try {
            program = old.clone();
        } catch (CloneNotSupportedException e) {
            program = new Program();
        }

        ASTNodeArtifact p = new ASTNodeArtifact(program, null);
        p.deleteChildren();

        return p;
    }

    /**
     * Encapsulated ASTNode.
     */
    private ASTNode<?> astnode = null;

    /**
     * Constructor class.
     */
    private ASTNodeArtifact() {
        this.astnode = new ASTNode<>();
        this.initializeChildren();
    }

    /**
     * @param astnode
     *            astnode
     */
    private ASTNodeArtifact(final ASTNode<?> astnode, Revision revision) {
        assert (astnode != null);
        this.astnode = astnode;
        setRevision(revision);
        initializeChildren();
    }

    private void initializeChildren() {
        ArtifactList<ASTNodeArtifact> children = new ArtifactList<>();
        for (int i = 0; i < astnode.getNumChild(); i++) {
            if (astnode != null) {
                ASTNodeArtifact child = new ASTNodeArtifact(astnode.getChild(i), getRevision());
                child.setParent(this);
                child.setRevision(getRevision());
                children.add(child);
                if (!child.initialized) {
                    child.initializeChildren();
                }
            }
        }
        setChildren(children);
        initialized = true;
    }

    /**
     * Constructs an ASTNodeArtifact from a FileArtifact.
     *
     * @param artifact
     *            file artifact
     */
    public ASTNodeArtifact(FileArtifact artifact) {
        assert (artifact != null);

        setRevision(artifact.getRevision());

        ASTNode<?> astnode;
        if (artifact.isEmpty()) {
            astnode = new ASTNode<>();
        } else {
            Program p = initProgram();

            try {
                p.addSourceFile(artifact.getPath());
            } catch (IOException e) {
                throw new RuntimeException(e);
            }

            astnode = p;
        }

        this.astnode = astnode;
        initializeChildren();
        renumberTree();

        LOG.finest(() -> String.format("created new ASTNodeArtifact for revision %s", getRevision()));
    }

    /**
     * Returns the encapsulated JastAddJ ASTNode
     *
     * @return encapsulated ASTNode object from JastAddJ
     */
    public final ASTNode<?> getASTNode() {
        return astnode;
    }

    @Override
    public ASTNodeArtifact clone() {
        assert (exists());

        ASTNodeArtifact clone = null;

        try {
            clone = new ASTNodeArtifact(astnode.clone(), getRevision());
            clone.setRevision(getRevision());
            clone.setNumber(getNumber());
            clone.cloneMatches(this);

            ArtifactList<ASTNodeArtifact> cloneChildren = new ArtifactList<>();
            for (ASTNodeArtifact child : children) {
                ASTNodeArtifact cloneChild = child.clone();
                cloneChild.astnode.setParent(clone.astnode);
                cloneChild.setParent(clone);
                cloneChildren.add(cloneChild);
            }
            clone.setChildren(cloneChildren);
        } catch (CloneNotSupportedException e) {
            throw new RuntimeException(e);
        }

        assert (clone.exists());

        return clone;
    }

    @Override
    public ASTNodeArtifact addChild(ASTNodeArtifact child) {
        LOG.finest(() -> String.format("%s.addChild(%s)", getId(), child.getId()));

        assert (this.exists());
        assert (child.exists());

        child.setParent(this);
        children.add(child);

        return child;
    }

    @Override
<<<<<<< HEAD
    public final ASTNodeArtifact createEmptyArtifact() {
=======
    public final int compareTo(final ASTNodeArtifact o) {
        if (hasUniqueLabels()) {
            return astnode.dumpString().compareTo(o.astnode.dumpString());
        } else {
            throw new RuntimeException("This artifact is not comparable.");
        }
    }

    @Override
    public ASTNodeArtifact createEmptyArtifact() {
>>>>>>> 67bb2442
        ASTNodeArtifact emptyArtifact= new ASTNodeArtifact();
        emptyArtifact.setRevision(getRevision());
        return emptyArtifact;
    }

    public void deleteChildren() {
        while (hasChildren()) {
            ASTNodeArtifact child = getChild(0);
            child.astnode = null;
            children.remove(0);
        }
    }

    @Override
    public String prettyPrint() {
        assert (astnode != null);

        rebuildAST();
        astnode.flushCaches();
        astnode.flushTreeCache();

        if (LOG.isLoggable(Level.FINEST)) {
            System.out.println(dumpTree());
        }

        return astnode.prettyPrint();
    }

    @Override
    protected final String dumpTree(final String indent) {
        assert (astnode != null);
        StringBuilder sb = new StringBuilder();

        // node itself
        Matching<ASTNodeArtifact> m = null;

        // color
        if (!isConflict() && hasMatches()) {

            Set<Revision> matchingRevisions = matches.keySet();

            // print color code
            String color = "";

            for (Revision rev : matchingRevisions) {
                m = getMatching(rev);
                color = m.getHighlightColor().toShell();
            }

            sb.append(color);
        }

        if (isConflict()) {
            sb.append(Color.RED.toShell());
            sb.append(indent).append("(").append(getId()).append(") ");
            sb.append(this);
            sb.append(System.lineSeparator());
            sb.append(Color.RED.toShell());
            sb.append("<<<<<<< ");
            sb.append(System.lineSeparator());
            // children
            if (left != null) {
                sb.append(left.dumpTree(indent));
            }
            sb.append(Color.RED.toShell());
            sb.append("======= ");
            sb.append(System.lineSeparator());
            // children
            if (right != null) {
                sb.append(right.dumpTree(indent));
            }

            sb.append(Color.RED.toShell());
            sb.append(">>>>>>> ");
            sb.append(Color.DEFAULT.toShell());
            sb.append(System.lineSeparator());
        } else if (isChoice()) {
            Set<String> conditions = getVariants().keySet();
            sb.append(Color.RED.toShell());
            sb.append(indent).append("(").append(getId()).append(") ");
            sb.append(this);
            sb.append(System.lineSeparator());

            for (String condition : conditions) {
                sb.append(Color.RED.toShell());
                sb.append("#ifdef " + condition);
                sb.append(System.lineSeparator());
                // children
                ASTNodeArtifact variant = getVariants().get(condition);
                if (variant != null) {
                    sb.append(variant.dumpTree(indent));
                }
                sb.append(Color.RED.toShell());
                sb.append("#endif");
                sb.append(Color.DEFAULT.toShell());
                sb.append(System.lineSeparator());

            }
        } else {
            sb.append(indent).append("(").append(getId()).append(") ");
            sb.append(this);

            if (hasMatches()) {
                assert (m != null);
                if (LOG.isLoggable(Level.FINEST)) {
                    LOG.finest(m.toString());
                    LOG.finest("Matching artifacts: " + m.getMatchingArtifact(this));
                }
                sb.append(" <=> (").append(m.getMatchingArtifact(this).getId()).append(")");
                sb.append(Color.DEFAULT.toShell());
            }
            sb.append(System.lineSeparator());

            // children
            for (ASTNodeArtifact child : getChildren()) {
                sb.append(child.dumpTree(indent + "  "));
            }
        }

        return sb.toString();
    }

    @Override
    public final boolean exists() {
        return astnode != null;
    }

    @Override
    public final String getId() {
        return getRevision() + ":" + getNumber();
    }

    @Override
    public KeyEnums.Type getType() {
        if (isMethod()) {
            return KeyEnums.Type.METHOD;
        } else if (isClass()) {
            return KeyEnums.Type.CLASS;
        } else if (astnode instanceof TryStmt){
            return KeyEnums.Type.TRY;
        } else {
            return KeyEnums.Type.NODE;
        }
    }

    @Override
    public KeyEnums.Level getLevel() {
        KeyEnums.Type type = getType();

        if (type == KeyEnums.Type.METHOD) {
            return KeyEnums.Level.METHOD;
        } else if (type == KeyEnums.Type.CLASS) {
            return KeyEnums.Level.CLASS;
        } else {

            if (getParent() == null) {
                return KeyEnums.Level.TOP;
            } else {
                return getParent().getLevel();
            }
        }
    }

    /**
     * Returns whether this <code>ASTNodeArtifact</code> represents a method declaration.
     *
     * @return true iff this is a method declaration
     */
    private boolean isMethod() {
        return astnode instanceof MethodDecl || astnode instanceof ConstructorDecl;
    }

    /**
     * Returns whether the <code>ASTNodeArtifact</code> is within a method.
     *
     * @return true iff the <code>ASTNodeArtifact</code> is within a method
     */
    public boolean isWithinMethod() {
        ASTNodeArtifact parent = getParent();
        return parent != null && (parent.isMethod() || parent.isWithinMethod());
    }

    /**
     * Returns whether this <code>ASTNodeArtifact</code> represents a class or interface declaration.
     *
     * @return true iff this is a class or method declaration
     */
    private boolean isClass() {
        return astnode instanceof ClassDecl || astnode instanceof InterfaceDecl;
    }

    @Override
    public Optional<Supplier<String>> getUniqueLabel() {
        boolean hasLabel = ImportDecl.class.isAssignableFrom(astnode.getClass())
                            || Literal.class.isAssignableFrom(astnode.getClass());

        return hasLabel ? Optional.of(() -> astnode.dumpString()) : Optional.empty();
    }

    @Override
    public final boolean isEmpty() {
        return !hasChildren();
    }

    @Override
    public final boolean isLeaf() {
        // TODO Auto-generated method stub
        return false;
    }

    /**
     * Returns whether declaration order is significant for this node.
     *
     * @return whether declaration order is significant for this node
     */
    @Override
    public final boolean isOrdered() {
        return astnode.isOrdered();
    }

    /**
     * Returns whether a node matches another node.
     *
     * @param other
     *            node to compare with.
     * @return true if the node matches another node.
     */
    @Override
    public final boolean matches(final ASTNodeArtifact other) {
        assert (astnode != null);
        assert (other != null);
        assert (other.astnode != null);

        LOG.finest(() -> "match(" + getId() + ", " + other.getId() + ")");

        LOG.finest(() -> {
            return String.format("Try Matching: {%s} and {%s}",
                    astnode.getMatchingRepresentation(),
                    other.astnode.getMatchingRepresentation());
        });

        return astnode.matches(other.astnode);
    }

    @Override
    public void merge(MergeOperation<ASTNodeArtifact> operation, MergeContext context) {
        Objects.requireNonNull(operation, "operation must not be null!");
        Objects.requireNonNull(context, "context must not be null!");

        MergeStrategy<ASTNodeArtifact> astNodeStrategy = new ASTNodeStrategy();

        LOG.fine(() -> "Using strategy: " + astNodeStrategy);

        MergeScenario<ASTNodeArtifact> triple = operation.getMergeScenario();
        ASTNodeArtifact left = triple.getLeft();
        ASTNodeArtifact right = triple.getRight();
        ASTNodeArtifact target = operation.getTarget();

        boolean safeMerge = true;

        int numChildNoTransform;
        try {
            numChildNoTransform = target.astnode.getClass().newInstance().getNumChildNoTransform();
        } catch (InstantiationException | IllegalAccessException e) {
            throw new RuntimeException();
        }

        if (!isRoot() && numChildNoTransform > 0) {

            // this language element has a fixed number of children, we need to be careful with this one
            // as it might cause lots of issues while being pretty-printed
            boolean leftChanges = left.isChange();
            boolean rightChanges = right.isChange();

            for (int i = 0; !leftChanges && i < left.getNumChildren(); i++) {
                leftChanges = left.getChild(i).isChange();
            }

            for (int i = 0; !rightChanges && i < right.getNumChildren(); i++) {
                rightChanges = right.getChild(i).isChange();
            }

            if (leftChanges && rightChanges) {
                // this one might be trouble

                if (left.getNumChildren() == right.getNumChildren()) {
                    // so far so good

                    for (int i = 0; i < left.getNumChildren(); i++) {
                        if (!left.getChild(i).astnode.getClass().getName().equals(right.getChild(i).astnode.getClass().getName())) {
                            // no good, this might get us some ClassCastExceptions
                            safeMerge = false;
                        }
                    }
                } else {
                    // no way ;)
                    safeMerge = false;
                }

            }
        }

        if (safeMerge) {
            astNodeStrategy.merge(operation, context);
        } else {
            LOG.finest(() -> String.format("Target %s expects a fixed amount of children.", target.getId()));
            LOG.finest(() -> String.format("Both %s and %s contain changes.", left.getId(), right.getId()));
            LOG.finest(() -> "We are scared of this node and report a conflict instead of performing the merge.");

            // to be safe, we will report a conflict instead of merging
            ASTNodeArtifact targetParent = target.getParent();
            targetParent.removeChild(target);

            Operation<ASTNodeArtifact> conflictOp = new ConflictOperation<>(left, right, targetParent,
                    left.getRevision().getName(), right.getRevision().getName());
            conflictOp.apply(context);
        }

        if (!context.isQuiet() && context.hasOutput()) {
            System.out.print(context.getStdIn());
        }
    }

    /**
     * Removes a child.
     *
     * @param child
     *            child that should be removed
     */
    private void removeChild(final ASTNodeArtifact child) {
        LOG.finest(() -> String.format("[%s] Removing child %s", getId(), child.getId()));
        LOG.finest(() -> String.format("Children before removal: %s", getChildren()));

        Iterator<ASTNodeArtifact> it = children.iterator();
        ASTNodeArtifact elem;
        while (it.hasNext()) {
            elem = it.next();
            if (elem == child) {
                it.remove();
            }
        }

        LOG.finest(() -> String.format("Children after removal: %s", getChildren()));
    }

    /**
     * Rebuild the encapsulated ASTNode tree top down. This should be only
     * called at the root node
     */
    private void rebuildAST() {
        LOG.finest(() -> String.format("%s.rebuildAST()", getId()));
        int oldNumChildren = astnode.getNumChildNoTransform();

        if (isConflict()) {
            astnode.isConflict = true;
            astnode.jdimeId = getId();

            if (left != null) {
                left.rebuildAST();
                astnode.left = left.astnode;
            } else {
                /* FIXME: this is actually a bug.
                 * JDime should use an empty ASTNode with the correct revision information.
                 */
            }

            if (right != null) {
                right.rebuildAST();
                astnode.right = right.astnode;
            } else {
                /* FIXME: this is actually a bug.
                 * JDime should use an empty ASTNode with the correct revision information.
                 */
            }
        }

        if (isChoice()) {
            astnode.isChoice = true;
            astnode.jdimeId = getId();
            astnode.variants = new LinkedHashMap<String, ASTNode<?>>();

            for (String condition : variants.keySet()) {
                ASTNodeArtifact variant = variants.get(condition);
                variant.rebuildAST();
                astnode.variants.put(condition, variant.astnode);
            }
        }

        ASTNode<?>[] newchildren = new ASTNode[getNumChildren()];

        for (int i = 0; i < getNumChildren(); i++) {
            ASTNodeArtifact child = getChild(i);
            newchildren[i] = child.astnode;
            newchildren[i].setParent(astnode);
            child.rebuildAST();
        }

        astnode.jdimeChanges = hasChanges();
        astnode.jdimeId = getId();
        astnode.setChildren(newchildren);

        if (LOG.isLoggable(Level.FINEST)) {
            LOG.finest(() -> String.format("jdime: %d, astnode.before: %d, astnode.after: %d children", getNumChildren(), oldNumChildren,
                    astnode.getNumChildNoTransform()));
            if (getNumChildren() != astnode.getNumChildNoTransform()) {
                LOG.finest("mismatch between jdime and astnode for " + getId() + "(" + astnode.dumpString() + ")");
            }
            if (oldNumChildren != astnode.getNumChildNoTransform()) {
                LOG.finest("Number of children has changed");
            }
        }

        assert (isConflict() || getNumChildren() == astnode.getNumChildNoTransform());
    }

    @Override
    public final String toString() {
        return astnode.dumpString();
    }

    @Override
    public final ASTNodeArtifact createConflictArtifact(final ASTNodeArtifact left, final ASTNodeArtifact right) {
        ASTNodeArtifact conflict = left != null
                ? new ASTNodeArtifact(left.astnode.treeCopyNoTransform(), null)
                : new ASTNodeArtifact(right.astnode.treeCopyNoTransform(), null);

        conflict.setRevision(new Revision("conflict"));
        conflict.setNumber(virtualcount++);
        conflict.setConflict(left, right);

        return conflict;
    }

    @Override
    public final ASTNodeArtifact createChoiceArtifact(final String condition, final ASTNodeArtifact artifact) {
        LOG.fine("Creating choice node");
        ASTNodeArtifact choice;

        choice = new ASTNodeArtifact(artifact.astnode.treeCopyNoTransform(), null);
        choice.setRevision(new Revision("choice"));
        choice.setNumber(virtualcount++);
        choice.setChoice(condition, artifact);
        return choice;
    }
}<|MERGE_RESOLUTION|>--- conflicted
+++ resolved
@@ -243,20 +243,7 @@
     }
 
     @Override
-<<<<<<< HEAD
-    public final ASTNodeArtifact createEmptyArtifact() {
-=======
-    public final int compareTo(final ASTNodeArtifact o) {
-        if (hasUniqueLabels()) {
-            return astnode.dumpString().compareTo(o.astnode.dumpString());
-        } else {
-            throw new RuntimeException("This artifact is not comparable.");
-        }
-    }
-
-    @Override
     public ASTNodeArtifact createEmptyArtifact() {
->>>>>>> 67bb2442
         ASTNodeArtifact emptyArtifact= new ASTNodeArtifact();
         emptyArtifact.setRevision(getRevision());
         return emptyArtifact;
