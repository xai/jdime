--- conflicted
+++ resolved
@@ -622,12 +622,8 @@
 				ASTNodeArtifact targetParent = target.getParent();
 				targetParent.removeChild(target);
 				
-<<<<<<< HEAD
-				Operation<ASTNodeArtifact> conflictOp = new ConflictOperation<>(left, left, right, targetParent,
+				Operation<ASTNodeArtifact> conflictOp = new ConflictOperation<>(left, right, targetParent,
 						left.getRevision().getName(), right.getRevision().getName());
-=======
-				Operation<ASTNodeArtifact> conflictOp = new ConflictOperation<>(left, right, targetParent);
->>>>>>> dc8683bd
 				conflictOp.apply(context);
 			}
 		}
@@ -757,11 +753,11 @@
 	}
 
 	@Override
-	public final ASTNodeArtifact createChoiceDummy(final ASTNodeArtifact type, final String condition, final ASTNodeArtifact artifact) {
+	public final ASTNodeArtifact createChoiceDummy(final String condition, final ASTNodeArtifact artifact) {
 		LOG.debug("Creating choice node");
 		ASTNodeArtifact choice;
 
-		choice = new ASTNodeArtifact(type.astnode.fullCopy());
+		choice = new ASTNodeArtifact(artifact.astnode.fullCopy());
 		choice.setRevision(new Revision("choice"));
 		choice.setNumber(virtualcount++);
 		choice.setChoice(condition, artifact);
