/*
 * Copyright (C) 2013-2014 Olaf Lessenich
 * Copyright (C) 2014-2015 University of Passau, Germany
 *
 * This library is free software; you can redistribute it and/or
 * modify it under the terms of the GNU Lesser General Public
 * License as published by the Free Software Foundation; either
 * version 2.1 of the License, or (at your option) any later version.
 *
 * This library is distributed in the hope that it will be useful,
 * but WITHOUT ANY WARRANTY; without even the implied warranty of
 * MERCHANTABILITY or FITNESS FOR A PARTICULAR PURPOSE.  See the GNU
 * Lesser General Public License for more details.
 *
 * You should have received a copy of the GNU Lesser General Public
 * License along with this library; if not, write to the Free Software
 * Foundation, Inc., 51 Franklin Street, Fifth Floor, Boston,
 * MA 02110-1301  USA
 *
 * Contributors:
 *     Olaf Lessenich <lessenic@fim.uni-passau.de>
 *     Georg Seibt <seibt@fim.uni-passau.de>
 */
package de.fosd.jdime.common.operations;

import java.io.FileNotFoundException;
import java.io.IOException;
import java.util.Objects;

import de.fosd.jdime.common.Artifact;
import de.fosd.jdime.common.ArtifactList;
import de.fosd.jdime.common.MergeContext;
import de.fosd.jdime.common.MergeScenario;
import de.fosd.jdime.common.MergeType;
import de.fosd.jdime.common.Revision;
import de.fosd.jdime.stats.Stats;
import de.fosd.jdime.stats.StatsElement;
import org.apache.commons.lang3.ClassUtils;
import org.apache.log4j.Logger;

/**
 * The operation merges <code>Artifact</code>s.
 *
 * @param <T>
 * 		type of artifact
 *
 * @author Olaf Lessenich
 */
public class MergeOperation<T extends Artifact<T>> extends Operation<T> {

	private static final Logger LOG = Logger.getLogger(ClassUtils.getShortClassName(MergeOperation.class));

	/**
	 * The <code>MergeScenario</code> containing the <code>Artifact</code>s to be merged.
	 */
	private MergeScenario<T> mergeScenario;

	/**
	 * The <code>Artifact</code> to output the result of the merge to.
	 */
	private T target;

	private boolean nway = false;
	private String leftCondition;
	private String rightCondition;

	/**
	 * Constructs a new <code>MergeOperation</code> merging the given <code>inputArtifacts</code>. The result
	 * will be output into <code>target</code> if output is enabled. <code>inputArtifacts</code> may not be
	 * <code>null</code>. <br><br>
	 *
	 * <code>inputArtifacts</code> must have either two or three elements which will be interpreted as
	 * [LeftArtifact, (BaseArtifact,) RightArtifact]. A two-way-merge will be performed for a list of length 2, a
	 * three-way-merge for one of length three.
	 *
	 * @param inputArtifacts
	 * 		the input artifacts
	 * @param target
	 * 		the output artifact
	 * @param leftCondition condition for left alternative
	 * @param rightCondition condition for right alternative
	 *
	 * @param nway
	 * @throws IllegalArgumentException
	 * 		if the size of <code>inputArtifacts</code> is invalid
	 * @throws IllegalArgumentException
<<<<<<< HEAD
	 * 		if the artifacts in <code>inputArtifacts</code> produce an invalid <code>MergeScenario</code> according to
	 * 		{@link MergeScenario#isValid()}
	 * @throws FileNotFoundException
	 * 		if the dummy file used as BaseArtifact in a two-way-merge can not be created
	 */
	public MergeOperation(ArtifactList<T> inputArtifacts, T target, String leftCondition,
						  String rightCondition, boolean nway) throws FileNotFoundException {
=======
	 * 		if the artifacts in <code>inputArtifacts</code> produce an invalid <code>MergeTriple</code> according to
	 * 		{@link MergeTriple#isValid()}
	 * @throws IOException
	 * 		if the dummy file used as BaseArtifact in a two-way-merge can not be created
	 */
	public MergeOperation(ArtifactList<T> inputArtifacts, T target) throws IOException {
>>>>>>> da8d2764
		Objects.requireNonNull(inputArtifacts, "inputArtifacts must not be null!");

		this.target = target;

		MergeType mergeType;
		T left, base, right;
		int numArtifacts = inputArtifacts.size();

		if (numArtifacts < MergeType.MINFILES) {
			String msg = String.format("Invalid number of artifacts (%d) for a MergeOperation.", numArtifacts);
			throw new IllegalArgumentException(msg);
		}

		if (nway) {
			mergeType = MergeType.NWAY;
			this.mergeScenario = new MergeScenario<>(mergeType, inputArtifacts);
			LOG.trace("Created N-way scenario");
		} else {

			if (numArtifacts == MergeType.TWOWAY_FILES) {
				left = inputArtifacts.get(0);
				base = left.createEmptyArtifact();
				right = inputArtifacts.get(1);
				mergeType = MergeType.TWOWAY;
				LOG.trace("Created TWO-way scenario");
			} else if (numArtifacts == MergeType.THREEWAY_FILES) {
				left = inputArtifacts.get(0);
				base = inputArtifacts.get(1);
				right = inputArtifacts.get(2);
				mergeType = MergeType.THREEWAY;
				LOG.trace("Created THREE-way scenario");
			} else {
				String msg = String.format("Invalid number of artifacts (%d) for a MergeOperation.", numArtifacts);
				throw new IllegalArgumentException(msg);
			}

			this.mergeScenario = new MergeScenario<>(mergeType, left, base, right);

			if (!mergeScenario.isValid()) {
				throw new IllegalArgumentException("The artifacts in inputArtifacts produced an invalid MergeScenario.");
			}
		}

		if (leftCondition != null || rightCondition != null) {
			this.leftCondition = leftCondition;
			this.rightCondition = rightCondition;
		}
	}

	/**
	 * Constructs a new <code>MergeOperation</code> using the given <code>mergeScenario</code> and <code>target</code>.
	 * <code>mergeScenario</code> may be <code>null</code>.
	 *
	 * @param mergeScenario
	 * 		the <code>Artifact</code>s to be merged
	 * @param target
	 * 		the output <code>Artifact</code>
	 * @param leftCondition condition for left alternative
	 * @param rightCondition condition for right alternative
	 *
	 * @throws IllegalArgumentException
	 * 		if <code>mergeScenario</code> is invalid
	 */
	public MergeOperation(MergeScenario<T> mergeScenario, T target, String leftCondition, String rightCondition) {
		Objects.requireNonNull(mergeScenario, "mergeScenario must not be null!");

		if (!mergeScenario.isValid()) {
			throw new IllegalArgumentException("mergeScenario is invalid.");
		}

		this.mergeScenario = mergeScenario;
		this.target = target;

		if (leftCondition != null || rightCondition != null) {
			this.leftCondition = leftCondition;
			this.rightCondition = rightCondition;
		}
	}

	@Override
	public void apply(MergeContext context) throws IOException, InterruptedException {
		if (!context.isConditionalMerge(mergeScenario.getLeft())) {
			assert (mergeScenario.getLeft().exists()) : "Left artifact does not exist: " + mergeScenario.getLeft();
			assert (mergeScenario.getRight().exists()) : "Right artifact does not exist: " + mergeScenario.getRight();
			assert (mergeScenario.getBase().isEmpty() || mergeScenario.getBase().exists()) :
					"Base artifact does not exist: " + mergeScenario.getBase();
		}

		if (LOG.isDebugEnabled()) {
			LOG.debug("Applying: " + this);
		}

		if (target != null && !target.exists()) {
<<<<<<< HEAD
			target.createArtifact(mergeScenario.getLeft().isLeaf());
		}

		if (LOG.isTraceEnabled() && target != null && !target.isEmpty()) {
			LOG.trace("Print target before merging:");
			LOG.trace(target.dumpRootTree());
=======
			assert (target.exists());
>>>>>>> da8d2764
		}

		mergeScenario.run(this, context);

		if (context.hasStats()) {
			Stats stats = context.getStats();
			if (stats != null) {
				stats.incrementOperation(this);
				StatsElement element = stats.getElement(mergeScenario.getLeft().getStatsKey(context));
				element.incrementMerged();
			}
		}
	}

	/**
	 * Returns the <code>MergeScenario</code> containing the <code>Artifact</code>s this <code>MergeOperation</code>
	 * is merging.
	 *
	 * @return the <code>MergeScenario</code>
	 */
	public MergeScenario<T> getMergeScenario() {
		return mergeScenario;
	}

	@Override
	public String getName() {
		return "MERGE";
	}

	/**
	 * Returns the target @code{Artifact}.
	 *
	 * @return the target
	 */
	public T getTarget() {
		return target;
	}

	@Override
	public String toString() {
		String dst = target == null ? "" : target.getId();
		String mScenarioString = mergeScenario.toString(true);
		MergeType mergeType = mergeScenario.getMergeType();

		return String.format("%s: %s %s %s INTO %s", getId(), getName(), mergeType, mScenarioString, dst);
	}
}<|MERGE_RESOLUTION|>--- conflicted
+++ resolved
@@ -84,22 +84,13 @@
 	 * @throws IllegalArgumentException
 	 * 		if the size of <code>inputArtifacts</code> is invalid
 	 * @throws IllegalArgumentException
-<<<<<<< HEAD
 	 * 		if the artifacts in <code>inputArtifacts</code> produce an invalid <code>MergeScenario</code> according to
 	 * 		{@link MergeScenario#isValid()}
-	 * @throws FileNotFoundException
-	 * 		if the dummy file used as BaseArtifact in a two-way-merge can not be created
-	 */
-	public MergeOperation(ArtifactList<T> inputArtifacts, T target, String leftCondition,
-						  String rightCondition, boolean nway) throws FileNotFoundException {
-=======
-	 * 		if the artifacts in <code>inputArtifacts</code> produce an invalid <code>MergeTriple</code> according to
-	 * 		{@link MergeTriple#isValid()}
 	 * @throws IOException
 	 * 		if the dummy file used as BaseArtifact in a two-way-merge can not be created
 	 */
-	public MergeOperation(ArtifactList<T> inputArtifacts, T target) throws IOException {
->>>>>>> da8d2764
+	public MergeOperation(ArtifactList<T> inputArtifacts, T target, String leftCondition,
+						  String rightCondition, boolean nway) throws IOException {
 		Objects.requireNonNull(inputArtifacts, "inputArtifacts must not be null!");
 
 		this.target = target;
@@ -193,16 +184,7 @@
 		}
 
 		if (target != null && !target.exists()) {
-<<<<<<< HEAD
-			target.createArtifact(mergeScenario.getLeft().isLeaf());
-		}
-
-		if (LOG.isTraceEnabled() && target != null && !target.isEmpty()) {
-			LOG.trace("Print target before merging:");
-			LOG.trace(target.dumpRootTree());
-=======
 			assert (target.exists());
->>>>>>> da8d2764
 		}
 
 		mergeScenario.run(this, context);
