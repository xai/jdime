--- conflicted
+++ resolved
@@ -99,21 +99,7 @@
 		T left, base, right;
 		int numArtifacts = inputArtifacts.size();
 
-<<<<<<< HEAD
 		if (numArtifacts < MergeType.MINFILES) {
-=======
-		if (numArtifacts == MergeType.TWOWAY.getNumFiles()) {
-			left = inputArtifacts.get(0);
-			base = left.createEmptyArtifact();
-			right = inputArtifacts.get(1);
-			mergeType = MergeType.TWOWAY;
-		} else if (numArtifacts == MergeType.THREEWAY.getNumFiles()) {
-			left = inputArtifacts.get(0);
-			base = inputArtifacts.get(1);
-			right = inputArtifacts.get(2);
-			mergeType = MergeType.THREEWAY;
-		} else {
->>>>>>> dc8683bd
 			String msg = String.format("Invalid number of artifacts (%d) for a MergeOperation.", numArtifacts);
 			throw new IllegalArgumentException(msg);
 		}
@@ -125,7 +111,7 @@
 
 			if (numArtifacts == MergeType.TWOWAY_FILES) {
 				left = inputArtifacts.get(0);
-				base = left.createEmptyDummy();
+				base = left.createEmptyArtifact();
 				right = inputArtifacts.get(1);
 				mergeType = MergeType.TWOWAY;
 			} else if (numArtifacts == MergeType.THREEWAY_FILES) {
