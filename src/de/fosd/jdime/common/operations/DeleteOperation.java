--- conflicted
+++ resolved
@@ -80,11 +80,7 @@
     }
 
     @Override
-<<<<<<< HEAD
     public void apply(MergeContext context) {
-=======
-    public void apply(MergeContext context) throws IOException {
->>>>>>> 959db2da
         assert (artifact != null);
         assert (artifact.exists()) : "Artifact does not exist: " + artifact;
 
