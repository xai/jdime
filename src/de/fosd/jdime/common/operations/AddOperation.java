/*
 * Copyright (C) 2013-2014 Olaf Lessenich
 * Copyright (C) 2014-2015 University of Passau, Germany
 *
 * This library is free software; you can redistribute it and/or
 * modify it under the terms of the GNU Lesser General Public
 * License as published by the Free Software Foundation; either
 * version 2.1 of the License, or (at your option) any later version.
 *
 * This library is distributed in the hope that it will be useful,
 * but WITHOUT ANY WARRANTY; without even the implied warranty of
 * MERCHANTABILITY or FITNESS FOR A PARTICULAR PURPOSE.  See the GNU
 * Lesser General Public License for more details.
 *
 * You should have received a copy of the GNU Lesser General Public
 * License along with this library; if not, write to the Free Software
 * Foundation, Inc., 51 Franklin Street, Fifth Floor, Boston,
 * MA 02110-1301  USA
 *
 * Contributors:
 *     Olaf Lessenich <lessenic@fim.uni-passau.de>
 */
package de.fosd.jdime.common.operations;

import java.io.IOException;
<<<<<<< HEAD
=======
import java.util.logging.Logger;
>>>>>>> 7a18402a

import de.fosd.jdime.common.ASTNodeArtifact;
import de.fosd.jdime.common.Artifact;
import de.fosd.jdime.common.FileArtifact;
import de.fosd.jdime.common.LangElem;
import de.fosd.jdime.common.MergeContext;
import de.fosd.jdime.stats.ASTStats;
import de.fosd.jdime.stats.Stats;
import de.fosd.jdime.stats.StatsElement;
import org.apache.commons.lang3.ClassUtils;
import org.apache.log4j.Logger;

/**
 * The operation adds <code>Artifact</code>s.
 *
 * @author Olaf Lessenich
 *
 * @param <T>
 *            type of artifact
 *
 */
public class AddOperation<T extends Artifact<T>> extends Operation<T> {

	private static final Logger LOG = Logger.getLogger(AddOperation.class.getCanonicalName());

	/**
	 * The <code>Artifact</code> that is added by the operation.
	 */
	private T artifact;

	/**
	 * The output <code>Artifact</code>.
	 */
	private T target;

	private String condition;

	/**
	 * Class constructor.
	 * @param artifact that is added by the operation
	 * @param target output artifact
	 * @param condition presence condition
	 */
	public AddOperation(final T artifact, final T target, String condition) {
		super();
		this.artifact = artifact;
		this.target = target;

		if (condition != null) {
			this.condition = condition;
		}
	}

	/*
	 * (non-Javadoc)
	 * 
	 * @see de.fosd.jdime.common.operations.Operation#apply()
	 */
	@Override
	public final void apply(final MergeContext context) throws IOException {
		assert (artifact != null);
		assert (artifact.exists()) : "Artifact does not exist: " + artifact;

		LOG.fine(() -> "Applying: " + this);

		if (artifact.isChoice()) {
			target.addChild(artifact);
			return;
		}

		if (target != null) {
			assert (target.exists());

			if (context.isConditionalMerge(artifact) && condition != null) {
				T choice = target.createChoiceDummy(condition, artifact);
				assert (choice.isChoice());
				target.addChild(choice);
			} else {
				LOG.debug("no conditions");
				target.addChild((T) artifact.clone());
			}
		}

		if (context.hasStats()) {
			Stats stats = context.getStats();
			stats.incrementOperation(this);
			StatsElement element = stats.getElement(artifact
					.getStatsKey(context));
			element.incrementAdded();

			if (artifact instanceof FileArtifact) {

				// analyze java files to get statistics
				for (FileArtifact child : ((FileArtifact) artifact)
						.getJavaFiles()) {
					ASTNodeArtifact childAST = new ASTNodeArtifact(child);
					ASTStats childStats = childAST.getStats(null,
							LangElem.TOPLEVELNODE, false);

					LOG.fine(childStats::toString);

					if (context.isConsecutive()) {
						context.getStats().addRightStats(childStats);
					} else {
						context.getStats().addASTStats(childStats);
					}
				}
			}
		}
	}

	@Override
	public final String getName() {
		return "ADD";
	}

	/**
	 * Returns the target <code>Artifact</code>
	 * @return the target
	 */
	public final T getTarget() {
		return target;
	}

	/*
	 * (non-Javadoc)
	 * 
	 * @see java.lang.Object#toString()
	 */
	@Override
	public final String toString() {
		return getId() + ": " + getName() + " " + artifact + " (" + condition + ")";
	}
}<|MERGE_RESOLUTION|>--- conflicted
+++ resolved
@@ -23,10 +23,7 @@
 package de.fosd.jdime.common.operations;
 
 import java.io.IOException;
-<<<<<<< HEAD
-=======
 import java.util.logging.Logger;
->>>>>>> 7a18402a
 
 import de.fosd.jdime.common.ASTNodeArtifact;
 import de.fosd.jdime.common.Artifact;
@@ -36,8 +33,6 @@
 import de.fosd.jdime.stats.ASTStats;
 import de.fosd.jdime.stats.Stats;
 import de.fosd.jdime.stats.StatsElement;
-import org.apache.commons.lang3.ClassUtils;
-import org.apache.log4j.Logger;
 
 /**
  * The operation adds <code>Artifact</code>s.
@@ -105,7 +100,7 @@
 				assert (choice.isChoice());
 				target.addChild(choice);
 			} else {
-				LOG.debug("no conditions");
+				LOG.fine("no conditions");
 				target.addChild((T) artifact.clone());
 			}
 		}
