--- conflicted
+++ resolved
@@ -100,19 +100,16 @@
 
 		if (target != null) {
 			assert (target.exists());
-<<<<<<< HEAD
 
 			if (context.isConditionalMerge(artifact) && condition != null) {
 				T choice = target.createChoiceDummy(condition, artifact);
 				assert (choice.isChoice());
 				choice.copyArtifact(target);
+				target.addChild(choice);
 			} else {
 				LOG.debug("no conditions");
-				artifact.copyArtifact(target);
+				target.addChild((T) artifact.clone());
 			}
-=======
-			target.addChild((T) artifact.clone());
->>>>>>> 0ed9a78b
 		}
 
 		if (context.hasStats()) {
