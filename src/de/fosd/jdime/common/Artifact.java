/*
 * Copyright (C) 2013-2014 Olaf Lessenich
 * Copyright (C) 2014-2015 University of Passau, Germany
 *
 * This library is free software; you can redistribute it and/or
 * modify it under the terms of the GNU Lesser General Public
 * License as published by the Free Software Foundation; either
 * version 2.1 of the License, or (at your option) any later version.
 *
 * This library is distributed in the hope that it will be useful,
 * but WITHOUT ANY WARRANTY; without even the implied warranty of
 * MERCHANTABILITY or FITNESS FOR A PARTICULAR PURPOSE.  See the GNU
 * Lesser General Public License for more details.
 *
 * You should have received a copy of the GNU Lesser General Public
 * License along with this library; if not, write to the Free Software
 * Foundation, Inc., 51 Franklin Street, Fifth Floor, Boston,
 * MA 02110-1301  USA
 *
 * Contributors:
 *     Olaf Lessenich <lessenic@fim.uni-passau.de>
 */
package de.fosd.jdime.common;

import de.fosd.jdime.common.operations.MergeOperation;
import de.fosd.jdime.matcher.Matching;

import java.io.IOException;
import org.apache.commons.lang3.ClassUtils;
import org.apache.log4j.Logger;

import java.util.*;

/**
 * A generic <code>Artifact</code> that has a tree structure.
 *
 * @author Olaf Lessenich
 *
 * @param <T>
 *            type of artifact
 */
public abstract class Artifact<T extends Artifact<T>> implements Comparable<T> {

	private static final Logger LOG = Logger.getLogger(ClassUtils.getShortClassName(ASTNodeArtifact.class));

	/**
	 * Used to renumber artifacts.
	 * This number is mainly used for debugging purposes or when drawing the tree.
	 */
	private static int count = 1;

	/**
	 * Recursively renumbers the tree.
	 *
	 * @param artifact
	 *            root of the tree to renumber
	 */
	private static void renumber(final Artifact<?> artifact) {
		artifact.number = count;
		count++;
		for (int i = 0; i < artifact.getNumChildren(); i++) {
			renumber(artifact.getChild(i));
		}
	}

	/**
	 * Recursively renumbers the tree.
	 *
	 */
	public void renumberTree() {
		Artifact.count = 1;
		renumber(this);
	}

	/**
	 * Children of the artifact.
	 */
	protected ArtifactList<T> children = null;

	/**
	 * Left side of a conflict.
	 */
	T left = null;

	/**
	 * Right side of a conflict.
	 */
	T right = null;

	/**
	 * Whether this artifact represents a conflict.
	 */
	private boolean conflict = false;

	/**
	 * Whether this artifact represents a choice node.
	 */
	private boolean choice = false;

	/**
	 * If the artifact is a choice node, it has variants (values of map) that are present under conditions (keys of map)
	 */
	protected HashMap<String, T> variants;

	/**
	 * Map to store matches.
	 */
	LinkedHashMap<Revision, Matching<T>> matches = null;

	/**
	 * Whether the artifact has been already merged.
	 */
	private boolean merged;

	/**
	 * Number used to identify the artifact.
	 */
	private int number = -1;

	protected static int virtualcount = 1;

	/**
	 * Parent artifact.
	 */
	private T parent;

	/**
	 * Revision the artifact belongs to.
	 */
	private Revision revision;

	/**
	 * Adds a child.
	 *
	 * @param child
	 *            child to add
	 * @return added child
	 * @throws IOException
	 *             If an input output exception occurs
	 */
	public abstract T addChild(final T child) throws IOException;

	/**
	 * Adds a matching.
	 *
	 * @param matching
	 * 		matching to be added
	 */
	public void addMatching(Matching<T> matching) {
		if (matches == null) {
			matches = new LinkedHashMap<>();
		}

		matches.put(matching.getMatchingArtifact(this).getRevision(), matching);
	}

	/**
	 * Clones matches from another artifact.
	 *
	 * @param other
	 *            artifact to clone matches from
	 */
	@SuppressWarnings("unchecked")
	public final void cloneMatches(final T other) {

		if (other.matches == null) {
			return;
		}

		matches = new LinkedHashMap<>();

		for (Map.Entry<Revision, Matching<T>> entry : other.matches.entrySet()) {
			Matching<T> m = entry.getValue().clone();
			m.updateMatching((T) this);

			matches.put(entry.getKey(), m);
		}
	}

<<<<<<< HEAD
	/**
	 * Copies the <code>Artifact</code> into an existing <code>Artifact</code>.
	 *
	 * @param destination destination artifact
	 * @throws IOException
	 *             If an input or output exception occurs.
	 */
	public abstract void copyArtifact(final T destination) throws IOException;
=======
	public abstract Object clone();
>>>>>>> 0ed9a78b

	/**
	 * Returns an <code>Artifact</code> that represents a merge conflict.
	 * A conflict contains two alternative <code>Artifact</code> (left and right) and is handled in a special way
	 * while pretty-printed.
	 *
	 * @param left
	 *            left alternative <code>Artifact</code>
	 * @param right
	 *            right alternative <code>Artifact</code>
	 * @return conflict <code>Artifact</code>
	 */
	public abstract T createConflictArtifact(final T left, final T right);

	/**
	 * Returns a choice artifact.
	 *
	 * @param condition presence condition
	 * @param artifact conditional artifact
	 * @return choice artifact
	 * @throws IOException If a file is not found
	 */
	public abstract T createChoiceDummy(final String condition, final T artifact) throws IOException;

	/**
	 * Returns an empty <code>Artifact</code>. This is used while performing two-way merges where the
	 * base <code>Artifact</code> is empty.
	 *
	 * @return empty <code>Artifact</code>
	 * @throws IOException
	 *             If a file is not found or cannot be created
	 */
	public abstract T createEmptyArtifact() throws IOException;

	/**
	 * Finds the root artifact and calls <code>dumpTree()</code> on it.
	 *
	 * This method is used for debugging JDime.
	 *
	 * @return <code>dumpTree()</code> of root artifact
	 */
	public final String dumpRootTree() {
		if (getParent() != null) {
			return getParent().dumpRootTree();
		} else {
			return dumpTree();
		}
	}

	/**
	 * Returns the structure of the artifact as indented plain text.
	 *
	 * This method is used for debugging JDime.
	 *
	 * @return artifact structure as indented plain text
	 */
	public final String dumpTree() {
		return dumpTree("");
	}

	/**
	 * Returns the structure of the artifact as indented plain text.
	 *
	 * This method is used for debugging JDime.
	 *
	 * @param indent
	 *            String used to indent the current artifact
	 *
	 * @return artifact structure as indented plain text
	 */
	protected abstract String dumpTree(final String indent);

	/**
	 * Returns true if this artifact physically exists.
	 *
	 * @return true if the artifact exists.
	 */
	public abstract boolean exists();

	/**
	 * Return child <code>Artifact</code> at position i.
	 *
	 * @param i
	 * 			position of child <code>Artifact</code>
	 * @return child <code>Artifact</code> at position i
	 */
	public final T getChild(final int i) {
		assert (children != null);
		return children.get(i);
	}

	/**
	 * Returns all children of the <code>Artifact</code>.
	 *
	 * @return the children of the <code>Artifact</code>
	 */
	public final ArtifactList<T> getChildren() {
		if (isLeaf()) {
			return new ArtifactList<>();
		}

		return children;
	}

	public abstract void deleteChildren() throws IOException;

	/**
	 * Returns the identifier of the <code>Artifact</code>,
	 * which contains the <code>Revision</code> name and a number.
	 *
	 * This method is basically useful for debugging JDime.
	 *
	 * @return identifier of the <code>Artifact</code>
	 */
	public abstract String getId();

	/**
	 * Returns the <code>Matching</code> for a specific <code>Revision</code> or <code>null</code> if there is no such
	 * <code>Matching</code>.
	 *
	 * @param rev
	 *            <code>Revision</code>
	 * @return <code>Matching</code> with <code>Revision</code>
	 */
	public final Matching<T> getMatching(final Revision rev) {
		return matches == null ? null : matches.get(rev);
	}

	/**
	 * Returns the number of the <code>Artifact</code>.
	 *
	 * @return number of the <code>Artifact</code>
	 */
	public final int getNumber() {
		return number;
	}

	/**
	 * Returns the number of children the <code>Artifact</code> has.
	 *
	 * @return number of children
	 */
	public final int getNumChildren() {
		if (isLeaf()) {
			return 0;
		}

		return children == null ? 0 : children.size();
	}

	/**
	 * Returns the parent <code>Artifact</code>.
	 *
	 * @return the parent <code>Artifact></code>
	 */
	public final T getParent() {
		return parent;
	}

	/**
	 * Returns the <code>Revision</code> the <code>Artifact</code> belongs to.
	 *
	 * @return the <code>Revision</code> the <code>Artifact</code> belongs to.
	 */
	public final Revision getRevision() {
		return revision;
	}

	/**
	 * Returns key of statistical element.
	 *
	 * @param context
	 *            merge context
	 * @return key of statistical element
	 */
	public abstract String getStatsKey(final MergeContext context);

	/**
	 * Returns the size of the subtree. The <code>Artifact</code> itself is not included.
	 *
	 * @return size of subtree
	 */
	public final int getSubtreeSize() {
		int size = getNumChildren();

		for (int i = 0; i < getNumChildren(); i++) {
			size += getChild(i).getSubtreeSize();
		}

		return size;
	}

	/**
	 * Returns the size of the tree. The <code>Artifact</code> itself is also included.
	 *
	 * @return size of tree
	 */
	public final int getTreeSize() {
		return getSubtreeSize() + 1;
	}

	/**
	 * Returns whether the <code>Artifact</code> or its subtree has changes.
	 *
	 * @return whether the <code>Artifact</code> or its subtree has changes
	 */
	public final boolean hasChanges() {
		boolean hasChanges = !hasMatches();

		for (int i = 0; !hasChanges && i < getNumChildren(); i++) {
			hasChanges = getChild(i).hasChanges();
		}

		return hasChanges;
	}

	/**
	 * Returns true if the <code>Artifact</code> is a change.
	 *
	 * @return true if the <code>Artifact</code> is a change
	 */
	public final boolean isChange() {
		return !hasMatches();
	}

	/**
	 * Returns true if the <code>Artifact</code> has children.
	 *
	 * @return true if the <code>Artifact</code> has children
	 */
	public final boolean hasChildren() {
		return getNumChildren() > 0;
	}

	@Override
	public abstract boolean equals(Object obj);

	@Override
	public abstract int hashCode();

	/**
	 * Returns whether this <code>Artifact</code> has any matches.
	 *
	 * @return true if the <code>Artifact</code> has matches
	 */
	public final boolean hasMatches() {
		return matches != null && !matches.isEmpty();
	}

	/**
	 * Returns whether this <code>Artifact</code> has a <code>Matching</code> for a specific <code>Revision</code>.
	 *
	 * @param rev
	 *            <code>Revision</code>
	 * @return true if <code>Artifact</code> has a <code>Matching</code> with <code>Revision</code>
	 */
	public final boolean hasMatching(final Revision rev) {
		boolean hasMatching = matches != null && matches.containsKey(rev);

		if (LOG.isTraceEnabled()) {
			LOG.trace(getId() + ".hasMatching(" + rev + ")");
			if (matches != null) {
				for (Revision r : matches.keySet()) {
					LOG.trace("Matching found with: " + r + " (" + matches.get(r).getMatchingArtifact(this).getId() + ")");
					LOG.trace("hasMatching(" + r + ") = " + hasMatching);
				}
			} else {
				LOG.trace("no matches for " + getId() + " and " + rev);
			}
		}

		if (!hasMatching && isChoice()) {
			// choice nodes have to be treated specially ...
			for (T variant: variants.values()) {
				if (variant.hasMatching(rev)) {
					hasMatching = true;
					break;
				}
			}
		}

		return hasMatching;
	}

	/**
	 * Returns whether a <code>Matching</code> exists for a specific <code>Artifact</code>.
	 *
	 * @param other
	 *            other <code>Artifact</code> to search <code>Matching</code>s for
	 * @return whether a <code>Matching</code> exists
	 */
	public final boolean hasMatching(final T other) {
		Revision otherRev = other.getRevision();
		boolean hasMatching = matches != null && matches.containsKey(otherRev) && matches.get(otherRev).getMatchingArtifact((T) this) == other;

		if (LOG.isTraceEnabled()) {
			LOG.trace(getId() + ".hasMatching(" + other.getId() + ")");
			if (matches != null) {
				for (Revision r : matches.keySet()) {
					LOG.trace("Matching found with: " + r + " (" + other.getId() + ")");
					LOG.trace("hasMatching(" + r + ") = " + hasMatching);
				}
			} else {
				LOG.trace("no matches for " + getId() + " and " + other.getId());
			}
		}

		if (!hasMatching && isChoice()) {
			// choice nodes have to be treated specially ...
			for (T variant: variants.values()) {
				if (variant.hasMatching(otherRev) && matches.get(otherRev).getMatchingArtifact((T) variant) == other) {
					hasMatching = true;
					break;
				}
			}
		}
		return hasMatching;
	}

	/**
	 * Returns whether this <code>Artifact</code> has unique labels.
	 * If this is the case, a more efficient <code>UnorderedMatcher</code> can be used.
	 *
	 * @return whether the <code>Artifact</code> has unique labels
	 */
	public abstract boolean hasUniqueLabels();

	/**
	 * Returns true if the <code>Artifact</code> is a conflict node.
	 *
	 * @return true if the <code>Artifact</code> represents a conflict
	 */
	public final boolean isConflict() {
		return conflict;
	}

	/**
	 * Returns true if the artifact is a choice node.
	 *
	 * @return true if the artifact represents a choice node
	 */
	public final boolean isChoice() {
		return choice;
	}

	/**
	 * Returns true if the <code>Artifact</code> is empty.
	 *
	 * @return true if the <code>Artifact</code> is empty
	 */
	public abstract boolean isEmpty();

	/**
	 * Returns true if the <code>Artifact</code> is a leaf.
	 *
	 * @return true if the <code>Artifact</code> is a leaf
	 */
	public abstract boolean isLeaf();

	/**
	 * Returns true if the <code>Artifact</code> has already been merged.
	 * @return true if the <code>Artifact</code> has already been merged
	 */
	public final boolean isMerged() {
		return merged;
	}

	/**
	 * Returns true if the declaration order of the <code>Artifact</code> is essential.
	 *
	 * @return true if the declaration order of the <code>Artifact</code> is essential
	 */
	public abstract boolean isOrdered();

	/**
	 * Returns true if the <code>Artifact</code> is the root node.
	 *
	 * @return true if the <code>Artifact</code> is the root node
	 */
	public final boolean isRoot() {
		return getParent() == null;
	}

	/**
	 * Returns true, if this <code>Artifact</code> matches another <code>Artifact</code>.
	 *
	 * @param other
	 *            other <code>Artifact</code>
	 * @return true, if the <code>Artifact</code>s match
	 */
	public abstract boolean matches(final T other);

	/**
	 * Returns true if matches were previously computed.
	 *
	 * @return true if matches were already computed
	 */
	public final boolean matchingComputed(Revision rev) {
		return matches != null && hasMatching(rev);
	}

	/**
	 * Performs a merge on the provided merge triple.
	 * This method selects the <code>MergeStrategy</code> and triggers the merge.
	 *
	 * @param operation
	 *            merge operation
	 * @param context
	 *            merge context
	 * @throws InterruptedException
	 *             If a thread is interrupted
	 * @throws IOException
	 *             If an input output exception occurs
	 */
	public abstract void merge(MergeOperation<T> operation, MergeContext context)
			throws IOException, InterruptedException;

	/**
	 * Sets the children of the <code>Artifact</code>.
	 *
	 * @param children
	 *            the new children to set
	 */
	public final void setChildren(final ArtifactList<T> children) {
		this.children = children;
	}

	/**
	 * Marks this <code>Artifact</code> as a conflict.
	 *
	 * @param left
	 *            left alternative
	 * @param right
	 *            right alternative
	 */
	final void setConflict(final T left, final T right) {
		this.conflict = true;
		this.left = left;
		this.right = right;
	}

	/**
	 * Marks this artifact as a choice.
	 *
	 * @param condition presence condition
	 * @param artifact conditional artifact
	 */
	public final void setChoice(final String condition, final T artifact) {
		this.choice = true;
		if (condition == null) {
			throw new RuntimeException("condition must not be null!");
		}
		addVariant(condition, artifact);
	}

	public void addVariant(String condition, final T artifact) {
		if (!choice) {
			throw new RuntimeException("addVariant() can only be called on choice nodes!");
		}
		if (condition == null) {
			throw new RuntimeException("condition must not be null!");
		}

		LOG.debug("Add node " + artifact.getId() + " under condition " + condition);

		if (variants == null) {
			variants = new HashMap<>();
		}

		// merge conditions for same artifact
		List<String> mergedConditions = new ArrayList<>();
		for (String existingCondition : variants.keySet()) {
			if (variants.get(existingCondition).equals(artifact)) {
				mergedConditions.add(existingCondition);
				condition = existingCondition + " || " + condition;
			}
		}
		for (String mergedCondition : mergedConditions) {
			variants.remove(mergedCondition);
		}

		variants.put(condition, artifact);
	}

	/**
	 * Set whether the <code>Artifact</code> has already been merged.
	 */
	public final void setMerged() {
		this.merged = true;
	}

	/**
	 * Sets the number of the <code>Artifact</code>
	 * @param number
	 *            the number to set
	 */
	public final void setNumber(final int number) {
		this.number = number;
	}

	/**
	 * Sets the parent <code>Artifact</code>.
	 *
	 * @param parent
	 *            the parent to set
	 */
	final void setParent(final T parent) {
		this.parent = parent;
	}

	/**
	 * Sets the <code>Revision</code>.
	 *
	 * @param revision
	 *            the <code>Revision</code> to set
	 */
	public final void setRevision(final Revision revision) {
		setRevision(revision, false);
	}

	public final void setRevision(final Revision revision, boolean recursive) {
		this.revision = revision;

		if (recursive && children != null) {
			for (T child : children) {
				child.setRevision(revision, recursive);
			}
		}
	}

	/*
	 * (non-Javadoc)
	 * 
	 * @see java.lang.Object#toString()
	 */
	@Override
	public abstract String toString();

	/**
	 * If the artifact is a choice node, it has variants (values of map) that are present under conditions (keys of map)
	 */
	public HashMap<String, T> getVariants() {
		return variants;
	}
}<|MERGE_RESOLUTION|>--- conflicted
+++ resolved
@@ -177,18 +177,7 @@
 		}
 	}
 
-<<<<<<< HEAD
-	/**
-	 * Copies the <code>Artifact</code> into an existing <code>Artifact</code>.
-	 *
-	 * @param destination destination artifact
-	 * @throws IOException
-	 *             If an input or output exception occurs.
-	 */
-	public abstract void copyArtifact(final T destination) throws IOException;
-=======
 	public abstract Object clone();
->>>>>>> 0ed9a78b
 
 	/**
 	 * Returns an <code>Artifact</code> that represents a merge conflict.
