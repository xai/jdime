--- conflicted
+++ resolved
@@ -22,19 +22,12 @@
  */
 package de.fosd.jdime.common;
 
-<<<<<<< HEAD
-import java.io.FileNotFoundException;
-=======
 import de.fosd.jdime.common.operations.MergeOperation;
 import de.fosd.jdime.matcher.Matching;
 
->>>>>>> 686667cc
 import java.io.IOException;
 import java.util.LinkedHashMap;
 import java.util.Map;
-
-import de.fosd.jdime.common.operations.MergeOperation;
-import de.fosd.jdime.matcher.Matching;
 
 /**
  * A generic <code>Artifact</code> that has a tree structure.
@@ -168,29 +161,7 @@
 		}
 	}
 
-<<<<<<< HEAD
-	/**
-	 * Copies the <code>Artifact</code> into an existing <code>Artifact</code>.
-	 *
-	 * @param destination
-	 *            destination artifact
-	 * @throws IOException
-	 *             If an input or output exception occurs.
-	 */
-	public abstract void copyArtifact(T destination) throws IOException;
-
-	/**
-	 * Creates a new <code>Artifact</code>,
-	 *
-	 * @param isLeaf
-	 *            if true, a leaf type artifact will be created
-	 * @throws IOException
-	 *             If an input output exception occurs
-	 */
-	public abstract void createArtifact(boolean isLeaf) throws IOException;
-=======
 	public abstract Object clone();
->>>>>>> 686667cc
 
 	/**
 	 * Returns an <code>Artifact</code> that represents a merge conflict.
@@ -603,15 +574,11 @@
 	 * @param revision
 	 *            the <code>Revision</code> to set
 	 */
-<<<<<<< HEAD
 	public void setRevision(Revision revision) {
-=======
-	public final void setRevision(final Revision revision) {
 		setRevision(revision, false);
 	}
 
-	public final void setRevision(final Revision revision, boolean recursive) {
->>>>>>> 686667cc
+	public void setRevision(Revision revision, boolean recursive) {
 		this.revision = revision;
 
 		if (recursive && children != null) {
@@ -621,11 +588,6 @@
 		}
 	}
 
-	/*
-	 * (non-Javadoc)
-	 *
-	 * @see java.lang.Object#toString()
-	 */
 	@Override
 	public abstract String toString();
 }