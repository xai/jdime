--- conflicted
+++ resolved
@@ -94,7 +94,6 @@
 	private boolean conflict = false;
 
 	/**
-<<<<<<< HEAD
 	 * Whether this artifact represents a choice node.
 	 */
 	private boolean choice = false;
@@ -105,13 +104,6 @@
 	protected HashMap<String, T> variants;
 
 	/**
-	 * If true, this artifact is an empty dummy.
-	 */
-	private boolean emptyDummy = false;
-
-	/**
-=======
->>>>>>> 085a216a
 	 * Map to store matches.
 	 */
 	LinkedHashMap<Revision, Matching<T>> matches = null;
@@ -634,7 +626,6 @@
 	}
 
 	/**
-<<<<<<< HEAD
 	 * Marks this artifact as a choice.
 	 *
 	 * @param condition presence condition
@@ -678,18 +669,6 @@
 	}
 
 	/**
-	 * Set whether the <code>Artifact</code> is an empty <code>Artifact</code>.
-	 *
-	 * @param emptyDummy
-	 *            true, if the <code>Artifact</code> is an empty <code>Artifact</code>
-	 */
-	protected final void setEmpty(final boolean emptyDummy) {
-		this.emptyDummy = emptyDummy;
-	}
-
-	/**
-=======
->>>>>>> 085a216a
 	 * Set whether the <code>Artifact</code> has already been merged.
 	 */
 	public final void setMerged() {
@@ -732,7 +711,6 @@
 	 */
 	@Override
 	public abstract String toString();
-<<<<<<< HEAD
 
 	/**
 	 * If the artifact is a choice node, it has variants (values of map) that are present under conditions (keys of map)
@@ -740,6 +718,4 @@
 	public HashMap<String, T> getVariants() {
 		return variants;
 	}
-=======
->>>>>>> 085a216a
 }