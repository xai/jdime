--- conflicted
+++ resolved
@@ -27,17 +27,10 @@
 
 import java.io.FileNotFoundException;
 import java.io.IOException;
-<<<<<<< HEAD
-import java.util.*;
-
-import de.fosd.jdime.common.operations.MergeOperation;
-import de.fosd.jdime.matcher.Matching;
 import org.apache.commons.lang3.ClassUtils;
 import org.apache.log4j.Logger;
-=======
-import java.util.LinkedHashMap;
-import java.util.Map;
->>>>>>> 52698ecf
+
+import java.util.*;
 
 /**
  * @author Olaf Lessenich
@@ -515,7 +508,6 @@
 	 * @return whether a matching exists
 	 */
 	public final boolean hasMatching(final T other) {
-<<<<<<< HEAD
 		Revision otherRev = other.getRevision();
 		boolean hasMatching = matches != null && matches.containsKey(otherRev) && matches.get(otherRev).getMatchingArtifact((T) this) == other;
 
@@ -529,15 +521,6 @@
 			}
 		}
 		return hasMatching;
-=======
-
-		if (matches == null) {
-			return false;
-		}
-
-		Matching<T> m = matches.get(other.getRevision());
-		return m != null && m.getMatchingArtifact(this) == other;
->>>>>>> 52698ecf
 	}
 
 	/**
