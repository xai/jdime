/*
 * Copyright (C) 2013-2014 Olaf Lessenich
 * Copyright (C) 2014-2015 University of Passau, Germany
 *
 * This library is free software; you can redistribute it and/or
 * modify it under the terms of the GNU Lesser General Public
 * License as published by the Free Software Foundation; either
 * version 2.1 of the License, or (at your option) any later version.
 *
 * This library is distributed in the hope that it will be useful,
 * but WITHOUT ANY WARRANTY; without even the implied warranty of
 * MERCHANTABILITY or FITNESS FOR A PARTICULAR PURPOSE.  See the GNU
 * Lesser General Public License for more details.
 *
 * You should have received a copy of the GNU Lesser General Public
 * License along with this library; if not, write to the Free Software
 * Foundation, Inc., 51 Franklin Street, Fifth Floor, Boston,
 * MA 02110-1301  USA
 *
 * Contributors:
 *     Olaf Lessenich <lessenic@fim.uni-passau.de>
 *     Georg Seibt <seibt@fim.uni-passau.de>
 */
package de.fosd.jdime.common;

import de.fosd.jdime.common.operations.MergeOperation;
import de.fosd.jdime.matcher.Color;
import de.fosd.jdime.matcher.Matching;
import de.fosd.jdime.strategy.DirectoryStrategy;
import de.fosd.jdime.strategy.MergeStrategy;
import org.apache.commons.io.FileUtils;
import org.apache.commons.io.FilenameUtils;
import org.apache.commons.lang3.ClassUtils;

import java.util.logging.Level;
import java.util.logging.Logger;

import javax.activation.MimetypesFileTypeMap;
import java.io.BufferedReader;
import java.io.File;
import java.io.FileNotFoundException;
import java.io.FileReader;
import java.io.FileWriter;
import java.io.IOException;
import java.nio.file.Files;
import java.util.Arrays;
import java.util.List;
import java.util.Objects;
import java.util.Set;

/**
 * This class represents an artifact of a program.
 *
 * @author Olaf Lessenich
 */
public class FileArtifact extends Artifact<FileArtifact> {

	private static final Logger LOG = Logger.getLogger(ClassUtils.getShortClassName(FileArtifact.class));

	/**
	 * The expected MIME content type for java source files.
	 */
	private static final String MIME_JAVA_SOURCE = "text/x-java";

	/**
	 * Used for determining the content type of this <code>FileArtifact</code> if
	 * {@link Files#probeContentType(java.nio.file.Path)} fails.
	 */
	private static final MimetypesFileTypeMap mimeMap;

	static {
		mimeMap = new MimetypesFileTypeMap();
		mimeMap.addMimeTypes(MIME_JAVA_SOURCE + " java");
	}

	/**
	 * File in which the artifact is stored.
	 */
	private File file;

	private FileArtifact() throws IOException {
		try {
			file = Files.createTempFile(null, null).toFile();
			file.deleteOnExit();
		} catch (IOException e) {
			throw new FileNotFoundException(e.getMessage());
		}
	}

	/**
	 * Constructs a new <code>FileArtifact</code> contained in the given <code>File</code>.
	 * The newly constructed <code>FileArtifact</code> will not belong to a revision.
	 *
	 * @param file
	 * 		the <code>File</code> in which the artifact is stored
	 *
	 *
	 * @throws IOException
	 * 		if does not exist according to {@link java.io.File#exists()} or cannot be created.
	 */
	public FileArtifact(File file) throws IOException {
		this(null, file);
	}

	/**
	 * Constructs a new <code>FileArtifact</code> contained in the given <code>File</code>.
	 *
	 * @param revision
	 * 		the <code>Revision</code> the artifact belongs to
	 * @param file
	 * 		the <code>File</code> in which the artifact is stored
	 *
	 * @throws IOException
	 * 		if does not exist according to {@link java.io.File#exists()} or cannot be created.
	 */
	public FileArtifact(Revision revision, File file) throws IOException {
		this(revision, file, false, null);
	}

	/**
	 * Constructs a new <code>FileArtifact</code> contained in the given <code>File</code>.
	 *
	 * @param revision
	 * 		the <code>Revision</code> the artifact belongs to
	 * @param file
	 * 		the <code>File</code> in which the artifact is stored
	 * @param createIfNonexistent
	 * 		whether to create that <code>file</code> if it does not exist
	 * @param isLeaf
	 *      if true, a leaf type artifact will be created
	 *
	 * @throws IOException
	 * 		if <code>createNonExistent</code> is <code>false</code> and <code>file</code> does not exist according to {@link
	 * 		java.io.File#exists()}, or if <code>createNonExistent</code> is <code>true</code> but <code>file</code>
	 * 		cannot be created.
	 */
	public FileArtifact(Revision revision, File file, boolean createIfNonexistent, Boolean isLeaf) throws IOException {
		assert file != null;

		// TODO replace logger
		if (!file.exists()) {
			if (createIfNonexistent) {
				if (file.getParentFile() != null && !file.getParentFile().exists()) {
					boolean createdParents = file.getParentFile().mkdirs();
					LOG.finest(() -> "Had to create parent directories: " + createdParents);
				}

				if (isLeaf) {
					file.createNewFile();
					LOG.finest(() -> "Created file" + file);
				} else {
					file.mkdir();
					LOG.finest(() -> "Created directory " + file);
				}

				assert (file.exists());

			} else {
				LOG.severe(() -> "File not found: " + file.getAbsolutePath());
				throw new FileNotFoundException();
			}
		}

		this.file = file;
		setRevision(revision);
		initializeChildren();

		LOG.finest(() -> "Artifact initialized: " + file.getPath());
		LOG.finest(() -> "Artifact exists: " + exists());
		LOG.finest(() -> "File exists: " + file.exists());

		if (exists()) {
			LOG.finest(() -> "Artifact isEmpty: " + isEmpty());
		}
	}

	private void initializeChildren() {
		if (!exists()) {
			return;
		}

		if (isDirectory()) {
			try {
				setChildren(getDirContent());
				for (FileArtifact child : children) {
					child.setRevision(getRevision());
					child.initializeChildren();
				}
			} catch (IOException e) {
				throw new RuntimeException(e);
			}
		} else {
			setChildren(null);
		}
	}

	@Override
	public final FileArtifact addChild(final FileArtifact child)
			throws IOException {
		assert (child != null);

		assert (!isLeaf()) : "Child elements can not be added to leaf artifacts. "
				+ "isLeaf(" + this + ") = " + isLeaf();

		assert (getClass().equals(child.getClass())) : "Can only add children of same type";

		if (exists() && isDirectory()) {

			if (child.isFile()) {
				LOG.fine(() -> "Copying file " + child + " to directory " + this);
				FileUtils.copyFileToDirectory(child.file, this.file);
			} else if (child.isDirectory()) {
				LOG.fine(() -> "Copying directory " + child + " to directory " + this);
				LOG.fine(() -> "Destination already exists overwriting: " + exists());
				FileUtils.copyDirectory(child.file, this.file);
			}

			// re-initialize children
			initializeChildren();

			// find added child
			for (FileArtifact myChild : children) {
				if (FilenameUtils.getBaseName(myChild.getFullPath()).equals(FilenameUtils.getBaseName(child.getFullPath()))) {
					return new FileArtifact(child.getRevision(), myChild.file);
				}
			}

			LOG.finest(() -> this + ".children: " + children);

			return null;
		} else {
			return new FileArtifact(getRevision(), new File(file + File.separator + child), false, null);
		}
	}

	@Override
	public Object clone() {
		LOG.finest(() -> "CLONE: " + this);

		try {
			return new FileArtifact(getRevision(), file);
		} catch (IOException e) {
			throw new RuntimeException(e);
		}
	}

	@Override
	public final int compareTo(final FileArtifact o) {
		if (o == this) {
			return 0;
		}

		return this.toString().compareTo(o.toString());
	}

	@Override
	public final FileArtifact createEmptyArtifact() throws IOException {
		FileArtifact emptyFile = new FileArtifact();
        LOG.finest(() -> "Artifact is a dummy artifact. Using temporary file: " +  emptyFile.getFullPath());
		return emptyFile;
	}

	@Override
	protected final String dumpTree(final String indent) {
		StringBuilder sb = new StringBuilder();

		Matching<FileArtifact> m = null;
		if (hasMatches()) {
			Set<Revision> matchingRevisions = matches.keySet();

			// print color code
			String color = "";

			for (Revision rev : matchingRevisions) {
				m = getMatching(rev);
				color = m.getHighlightColor().toShell();
			}

			sb.append(color);
		}

		sb.append(indent).append("(").append(getId()).append(") ");
		sb.append(this);

		if (hasMatches()) {
			assert (m != null);
			sb.append(" <=> (").append(m.getMatchingArtifact(this)).append(")");
			sb.append(Color.DEFAULT.toShell());
		}
		sb.append(System.lineSeparator());

		if (!isLeaf()) {
			// children
			for (FileArtifact child : getChildren()) {
				sb.append(child.dumpTree(indent + "  "));
			}
		}

		return sb.toString();
	}

	@Override
	public final boolean exists() {
		assert (file != null);
		return file.exists();
	}

	@Override
	public void deleteChildren() throws IOException {
		LOG.finest(() -> this + ".deleteChildren()");

		if (exists()) {
			if (isDirectory()) {
				for (FileArtifact child : children) {
					child.remove();
				}
			} else {
				remove();
				file.createNewFile();
			}
		}
	}

	/**
	 * Returns the MIME content type of the <code>File</code> in which this <code>FileArtifact</code> is stored. 
	 * If the content type can not be determined <code>null</code> will be returned.
	 *
	 * @return the MIME content type 
	 *
	 * @throws IOException
	 *         if an I/O exception occurs while trying to determine the content type
	 */
	public final String getContentType() throws IOException {
		assert (exists());

		String mimeType = Files.probeContentType(file.toPath());

		if (mimeType == null) {
			
			// returns application/octet-stream if the type can not be determined
			mimeType = mimeMap.getContentType(file); 
			
			if ("application/octet-stream".equals(mimeType)) { 
				mimeType = null;
			}
		}

		return mimeType;
	}

	/**
	 * Returns the list of artifacts contained in this directory.
	 *
	 * @return list of artifacts contained in this directory
	 */
	public final ArtifactList<FileArtifact> getDirContent() throws IOException {
		assert (isDirectory());

		ArtifactList<FileArtifact> contentArtifacts = new ArtifactList<>();
		File[] content = file.listFiles();

		for (int i = 0; i < content.length; i++) {
			FileArtifact child;
			File file = content[i];

			try {
				child = new FileArtifact(getRevision(), file);
				child.setParent(this);
				contentArtifacts.add(child);
			} catch (FileNotFoundException e) {
				LOG.log(Level.SEVERE, e, () -> "Could not create the FileArtifact of " + file);
			}
		}

		return contentArtifacts;
	}

	/**
	 * Returns the encapsulated file.
	 *
	 * @return file
	 */
	public final File getFile() {
		return file;
	}

	public ArtifactList<FileArtifact> getJavaFiles() throws IOException {
		ArtifactList<FileArtifact> javaFiles = new ArtifactList<>();

		if (isFile() && MIME_JAVA_SOURCE.equals(getContentType())) {
			javaFiles.add(this);
		} else if (isDirectory()) {
			
			for (FileArtifact child : getDirContent()) {
				javaFiles.addAll(child.getJavaFiles());
			}
		}

		return javaFiles;
	}

	/**
	 * Returns the absolute path of this artifact.
	 *
	 * @return absolute part of the artifact
	 */
	public final String getFullPath() {
		assert (file != null);
		return file.getAbsolutePath();
	}

	@Override
	public final String getId() {
		return getRevision() + "-" + getPath();
	}

	/**
	 * Returns the path of this artifact.
	 *
	 * @return path of the artifact
	 */
	public final String getPath() {
		assert (file != null);
		return file.getPath();
	}

	/**
	 * Returns a reader that can be used to retrieve the content of the
	 * artifact.
	 *
	 * @return Reader
	 * @throws FileNotFoundException
	 *             If the artifact is a file which is not found
	 */
	public final BufferedReader getReader() throws FileNotFoundException {
		if (isFile()) {
			return new BufferedReader(new FileReader(file));
		} else {
			throw new NotYetImplementedException();
		}
	}

	/**
	 * Returns the list of (relative) filenames contained in this directory.
	 *
	 * @return list of relative filenames
	 */
	public final List<String> getRelativeDirContent() {
		assert (isDirectory());
		return Arrays.asList(file.list());
	}

	@Override
	public final String getStatsKey(final MergeContext context) {
		assert (context != null);

		// MergeStrategy<FileArtifact> strategy
		// = (MergeStrategy<FileArtifact>) (isDirectory()
		// ? new DirectoryStrategy() : context.getMergeStrategy());
		// assert (strategy != null);
		//
		// return strategy.getStatsKey(this);
		return isDirectory() ? "directories" : "files";
	}

	@Override
	public final boolean hasUniqueLabels() {
		return true;
	}

	/**
	 * Returns true if artifact is a directory.
	 *
	 * @return true if artifact is a directory
	 */
	public final boolean isDirectory() {
		return file.isDirectory();
	}

	/**
	 * Returns true if the artifact is empty.
	 *
	 * @return true if the artifact is empty
	 */
	@Override
	public final boolean isEmpty() {
		assert (exists());
		if (isDirectory()) {
			return file.listFiles().length == 0;
		} else {
			return FileUtils.sizeOf(file) == 0;
		}
	}

	/**
	 * Returns true if artifact is a normal file.
	 *
	 * @return true if artifact is a normal file
	 */
	public final boolean isFile() {
		return file.isFile();
	}

	@Override
	public final boolean isLeaf() {
		return !file.isDirectory();
	}

	@Override
	public final boolean isOrdered() {
		return false;
	}

	@Override
	public final boolean matches(final FileArtifact other) {

		if (isDirectory() && isRoot() && other.isDirectory() && other.isRoot()) {
			LOG.fine(() -> String.format("%s and %s are toplevel directories.", this, other));
			LOG.fine("We assume a match here and continue to merge the contained files and directories.");
			return true;
		}
<<<<<<< HEAD

		return this.equals(other);
=======
		return this.toString().equals(other.toString());
>>>>>>> fd08dd44
	}

	
	@Override
	public final void merge(MergeOperation<FileArtifact> operation, MergeContext context) throws IOException, InterruptedException {
		Objects.requireNonNull(operation, "operation must not be null!");
		Objects.requireNonNull(context, "context must not be null!");
		
		if (!exists()) {
			String className = getClass().getSimpleName();
			String filePath = file.getAbsolutePath();
			String message = String.format("Trying to merge %s whose file %s does not exist.", className, filePath);
			
			throw new RuntimeException(message);
		}
		
		@SuppressWarnings("unchecked")
		MergeStrategy<FileArtifact> strategy = (MergeStrategy<FileArtifact>) context.getMergeStrategy();
		
		if (isDirectory()) {
			strategy = new DirectoryStrategy();
		} else {
			String contentType = getContentType();
			LOG.finest(() -> String.format("%s (%s) has content type: %s", getId(), this, contentType));

			if (!MIME_JAVA_SOURCE.equals(contentType)) {
				LOG.fine(() -> "Skipping non-java file " + this);
				return;
			}
		}

		LOG.fine("Using strategy: " + strategy);
		LOG.finest(() -> "merge: " + this);
		
		strategy.merge(operation, context);
		
		if (!context.isQuiet() && context.hasOutput()) {
			System.out.print(context.getStdIn());
		}
		context.resetStreams();
	}

	/**
	 * Removes the artifact's file.
	 *
	 * @throws IOException
	 *             If an input output exception occurs
	 */
	public final void remove() throws IOException {
		assert (exists() && !isEmpty()) : "Tried to remove non-existing file: " + getFullPath();

		if (isDirectory()) {
			LOG.fine(() -> "Deleting directory recursively: " + file);
			FileUtils.deleteDirectory(file);
		} else if (isFile()) {
			LOG.fine(() -> "Deleting file: " + file);
			FileUtils.deleteQuietly(file);
		} else {
			throw new UnsupportedOperationException("Only files and directories can be removed at the moment");
		}

		assert (!exists());
	}

	@Override
	public final String toString() {
		assert (file != null);
		return file.getName();
	}

	/**
	 * Writes from a BufferedReader to the artifact.
	 *
	 * @param str
	 *            String to write
	 * @throws IOException
	 *             If an input output exception occurs.
	 */
	public final void write(final String str) throws IOException {
		assert (file != null);
		assert (str != null);

		if (file.getParentFile() != null && !file.getParentFile().exists()) {
			file.getParentFile().mkdirs();
		}

		try (FileWriter writer = new FileWriter(file)) {
			writer.write(str);
		}
	}

	@Override
	public final FileArtifact createConflictArtifact(final FileArtifact left, final FileArtifact right) {
		throw new NotYetImplementedException();
	}

	public final String getContent() throws IOException {
		return file == null ? "" : FileUtils.readFileToString(file);
	}
}<|MERGE_RESOLUTION|>--- conflicted
+++ resolved
@@ -137,7 +137,6 @@
 	public FileArtifact(Revision revision, File file, boolean createIfNonexistent, Boolean isLeaf) throws IOException {
 		assert file != null;
 
-		// TODO replace logger
 		if (!file.exists()) {
 			if (createIfNonexistent) {
 				if (file.getParentFile() != null && !file.getParentFile().exists()) {
@@ -519,12 +518,8 @@
 			LOG.fine("We assume a match here and continue to merge the contained files and directories.");
 			return true;
 		}
-<<<<<<< HEAD
-
-		return this.equals(other);
-=======
+
 		return this.toString().equals(other.toString());
->>>>>>> fd08dd44
 	}
 
 	
