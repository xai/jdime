--- conflicted
+++ resolved
@@ -595,15 +595,10 @@
     /**
      * Removes the artifact's file.
      */
-<<<<<<< HEAD
     public void remove() {
-        assert (exists() && !isEmpty()) : "Tried to remove non-existing file: " + getFullPath();
-=======
-    public final void remove() throws IOException {
         if (!exists()) {
             return;
         }
->>>>>>> 7ace04ec
 
         try {
             if (isDirectory()) {
