--- conflicted
+++ resolved
@@ -490,30 +490,16 @@
     public void addOpStatistics(MergeScenarioStatistics mScenarioStatistics, MergeContext mergeContext) {
         mScenarioStatistics.getTypeStatistics(null, getType()).incrementNumAdded();
 
-<<<<<<< HEAD
-        forAllJavaFiles(astNodeArtifact -> {
-            mScenarioStatistics.add(StatisticsInterface.getASTStatistics(astNodeArtifact, null));
-        });
-=======
         if (!(mergeContext.getMergeStrategy() instanceof LinebasedStrategy)) {
             forAllJavaFiles(astNodeArtifact -> {
                 mScenarioStatistics.add(StatisticsInterface.getASTStatistics(astNodeArtifact, null));
             });
         }
->>>>>>> 3d247336
     }
 
     @Override
     public void deleteOpStatistics(MergeScenarioStatistics mScenarioStatistics, MergeContext mergeContext) {
         mScenarioStatistics.getTypeStatistics(null, getType()).incrementNumDeleted();
-<<<<<<< HEAD
-
-        forAllJavaFiles(astNodeArtifact -> {
-            MergeScenarioStatistics delStats = StatisticsInterface.getASTStatistics(astNodeArtifact, null);
-            Map<Revision, Map<KeyEnums.Level, ElementStatistics>> lStats = delStats.getLevelStatistics();
-            Map<Revision, Map<KeyEnums.Type, ElementStatistics>> tStats = delStats.getTypeStatistics();
-=======
->>>>>>> 3d247336
 
         if (!(mergeContext.getMergeStrategy() instanceof LinebasedStrategy)) {
             forAllJavaFiles(astNodeArtifact -> {
@@ -539,19 +525,9 @@
                     }
                 }
 
-<<<<<<< HEAD
-            mScenarioStatistics.add(delStats);
-        });
-=======
                 mScenarioStatistics.add(delStats);
             });
         }
-    }
-
-    @Override
-    public void mergeOpStatistics(MergeScenarioStatistics mScenarioStatistics, MergeContext mergeContext) {
-        mScenarioStatistics.getTypeStatistics(null, getType()).incrementNumMerged();
->>>>>>> 3d247336
     }
 
     @Override
