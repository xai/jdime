--- conflicted
+++ resolved
@@ -41,22 +41,7 @@
      * Do look at all nodes in the subtree even if the compared nodes are not
      * equal.
      */
-<<<<<<< HEAD
-    public static long median(List<Long> values) {
-        Collections.sort(values);
-
-        if (values.size() % 2 == 1) {
-            return values.get((values.size() + 1) / 2 - 1);
-        } else {
-            double lower = values.get(values.size() / 2 - 1);
-            double upper = values.get(values.size() / 2);
-
-            return Math.round((lower + upper) / 2.0);
-        }
-    }
-=======
     public static final int LOOKAHEAD_FULL = -1;
->>>>>>> 959db2da
 
     /**
      * Stop looking for subtree matches if the two nodes compared are not equal.
