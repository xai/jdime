/**
 * Copyright (C) 2013-2014 Olaf Lessenich
 * Copyright (C) 2014-2015 University of Passau, Germany
 *
 * This library is free software; you can redistribute it and/or
 * modify it under the terms of the GNU Lesser General Public
 * License as published by the Free Software Foundation; either
 * version 2.1 of the License, or (at your option) any later version.
 *
 * This library is distributed in the hope that it will be useful,
 * but WITHOUT ANY WARRANTY; without even the implied warranty of
 * MERCHANTABILITY or FITNESS FOR A PARTICULAR PURPOSE.  See the GNU
 * Lesser General Public License for more details.
 *
 * You should have received a copy of the GNU Lesser General Public
 * License along with this library; if not, write to the Free Software
 * Foundation, Inc., 51 Franklin Street, Fifth Floor, Boston,
 * MA 02110-1301  USA
 *
 * Contributors:
 *     Olaf Lessenich <lessenic@fim.uni-passau.de>
 *     Georg Seibt <seibt@fim.uni-passau.de>
 */
package de.fosd.jdime.matcher;

import java.util.Collections;
import java.util.HashMap;
import java.util.Map;
import java.util.Optional;
import java.util.logging.Level;
import java.util.logging.Logger;

import de.fosd.jdime.artifact.Artifact;
import de.fosd.jdime.config.merge.MergeContext;
import de.fosd.jdime.config.merge.Revision;
import de.fosd.jdime.matcher.cost_model.CMMode;
import de.fosd.jdime.matcher.cost_model.CostModelMatcher;
import de.fosd.jdime.matcher.matching.Color;
import de.fosd.jdime.matcher.matching.LookAheadMatching;
import de.fosd.jdime.matcher.matching.Matching;
import de.fosd.jdime.matcher.matching.Matchings;
import de.fosd.jdime.matcher.ordered.EqualityMatcher;
import de.fosd.jdime.matcher.ordered.OrderedMatcher;
import de.fosd.jdime.matcher.ordered.mceSubtree.MCESubtreeMatcher;
import de.fosd.jdime.matcher.ordered.simpleTree.SimpleTreeMatcher;
import de.fosd.jdime.matcher.unordered.IdenticalSubtreeMatcher;
import de.fosd.jdime.matcher.unordered.UniqueLabelMatcher;
import de.fosd.jdime.matcher.unordered.UnorderedMatcher;
import de.fosd.jdime.matcher.unordered.assignmentProblem.HungarianMatcher;
import de.fosd.jdime.stats.KeyEnums;
import de.fosd.jdime.strdump.DumpMode;
import de.fosd.jdime.util.UnorderedTuple;

import static de.fosd.jdime.config.merge.MergeContext.LOOKAHEAD_OFF;
import static de.fosd.jdime.stats.KeyEnums.Type.METHOD;
import static de.fosd.jdime.stats.KeyEnums.Type.TRY;

/**
 * A <code>Matcher</code> is used to compare two <code>Artifacts</code> and to
 * compute and store <code>Matching</code>s.
 * <p>
 * The computation of <code>Matching</code>s is done recursively. Depending on
 * the <code>Artifact</code>, the matcher decides whether the order of elements
 * is important (e.g., statements within a method in a Java AST) or not (e.g.,
 * method declarations in a Java AST) for syntactic correctness. Then either an
 * implementation of <code>OrderedMatcher</code> or
 * <code>UnorderedMatcher</code> is called to compute the actual <code>Matching</code>.
 * Usually, those subclass implementations use this <code>Matcher</code>
 * superclass for the recursive call of the match() method.
 * <p>
 * When the computation is done and the best combination of matches have been
 * selected, they are stored recursively within the <code>Artifact</code> nodes
 * themselves, assigning each matched <code>Artifact</code> a pointer to the
 * corresponding matching <code>Artifact</code>.
 *
 * @author Olaf Lessenich
 *
 * @param <T> type of <code>Artifact</code>
 */
public class Matcher<T extends Artifact<T>> {

    private static final Logger LOG = Logger.getLogger(Matcher.class.getCanonicalName());
    private static final String ID = Matcher.class.getSimpleName();

    private UnorderedMatcher<T> unorderedMatcher;
    private UnorderedMatcher<T> unorderedLabelMatcher;
    private OrderedMatcher<T> orderedMatcher;
    private OrderedMatcher<T> mceSubtreeMatcher;

    private IdenticalSubtreeMatcher<T> idSubtreeMatcher;

    private CostModelMatcher<T> cmMatcher;

    private T leftRoot;
    private T rightRoot;

    private Map<T, MatcherCache<T>> caches;
    private MatcherCache<T> leftCache;
    private MatcherCache<T> rightCache;

    /**
     * Constructs a new {@link Matcher} matching the given trees.
     *
     * @param leftRoot
     *         the root of the left tree
     * @param rightRoot
     *         the root of the right tree
     */
    public Matcher(T leftRoot, T rightRoot) {

        // no method reference because this syntax makes setting a breakpoint for debugging easier
        MatcherInterface<T> rootMatcher = (context, left, right) -> {
            return match(context, left, right);
        };

        this.unorderedMatcher = new HungarianMatcher<>(rootMatcher);
        this.unorderedLabelMatcher = new UniqueLabelMatcher<>(rootMatcher);
        this.orderedMatcher = new SimpleTreeMatcher<>(rootMatcher);
        this.mceSubtreeMatcher = new MCESubtreeMatcher<>(rootMatcher);
<<<<<<< HEAD

        this.idSubtreeMatcher = new IdenticalSubtreeMatcher<>();
        this.cmMatcher = new CostModelMatcher<>();

        this.leftRoot = leftRoot;
        this.rightRoot = rightRoot;

        this.caches = new HashMap<>();
    }

    /**
     * Constructs a new {@link Matcher} matching the given trees. All caches from {@code oldMatcher} will be reused.
     *
     * @param oldMatcher
     *         the {@link Matcher} whose caches are to be reused, for convenience it may be {@code null} in which case
     *         it is ignored
     * @param leftRoot
     *         the root of the left tree
     * @param rightRoot
     *         the root of the right tree
     */
    public Matcher(Matcher<T> oldMatcher, T leftRoot, T rightRoot) {
        this(leftRoot, rightRoot);

=======

        this.idSubtreeMatcher = new IdenticalSubtreeMatcher<>();
        this.cmMatcher = new CostModelMatcher<>();

        this.leftRoot = leftRoot;
        this.rightRoot = rightRoot;

        this.caches = new HashMap<>();
    }

    /**
     * Constructs a new {@link Matcher} matching the given trees. All caches from {@code oldMatcher} will be reused.
     *
     * @param oldMatcher
     *         the {@link Matcher} whose caches are to be reused, for convenience it may be {@code null} in which case
     *         it is ignored
     * @param leftRoot
     *         the root of the left tree
     * @param rightRoot
     *         the root of the right tree
     */
    public Matcher(Matcher<T> oldMatcher, T leftRoot, T rightRoot) {
        this(leftRoot, rightRoot);

>>>>>>> 0e37762d
        if (oldMatcher != null) {
            this.caches.putAll(oldMatcher.caches);
        }
    }

    /**
     * Removes all cached data concerning the given tree.
     *
     * @param root
     *         the root of the tree whose cached information is the be removed
     */
    public void removeCache(T root) {
        caches.remove(root);
    }

    /**
     * Calculates the matchings between the trees this {@link Matcher} was constructed for and stores the resulting
     * {@link Matching matchings} in the matched {@link Artifact artifacts}.
     *
     * @param context
     *         the {@link MergeContext} containing the configuration values to be used for matching
     * @param color
     *         color of the matching (for debug output only)
     * @return <code>Matchings</code> of the two nodes
     */
    public Matchings<T> match(MergeContext context, Color color) {
        Matchings<T> matchings;

        if (context.getCMMatcherMode() == CMMode.REPLACEMENT) {
            matchings = cmMatcher.match(context, leftRoot, rightRoot);
        } else {
            leftCache = caches.computeIfAbsent(leftRoot, i -> new MatcherCache<>());
            rightCache = caches.computeIfAbsent(rightRoot, i -> new MatcherCache<>());
            idSubtreeMatcher.matchTrees(leftRoot, rightRoot);

            matchings = match(context, leftRoot, rightRoot);

            if (context.getCMMatcherMode() == CMMode.POST_PROCESSOR && matchings.get(leftRoot, rightRoot).map(m -> !m.hasFullyMatched()).orElse(true)) {
                matchings = cmMatcher.match(context, leftRoot, rightRoot, matchings);
            }
        }

        matchings.get(leftRoot, rightRoot).ifPresent(m ->
            LOG.fine(() -> {
                Revision lRev = leftRoot.getRevision();
                Revision rRev = rightRoot.getRevision();
                return String.format("Matched revision %s and %s with score %d", lRev, rRev, m.getScore());
            })
        );

        storeMatchings(context, matchings, color);

        if (LOG.isLoggable(Level.FINEST)) {
            Revision lRev = leftRoot.getRevision();
            Revision rRev = rightRoot.getRevision();
            String msg = String.format("Dumping matching of %s and %s%n%s", lRev, rRev, matchings);
            LOG.finest(msg);
        }

        if (LOG.isLoggable(Level.FINE)) {
            LOG.fine(String.format("%s.dumpTree():%n%s", leftRoot.getRevision(), leftRoot.dump(DumpMode.PLAINTEXT_TREE)));
            LOG.fine(String.format("%s.dumpTree():%n%s", rightRoot.getRevision(), rightRoot.dump(DumpMode.PLAINTEXT_TREE)));
        }

        return matchings;
    }

    /**
     * @see MatcherInterface#match(MergeContext, Artifact, Artifact)
     */
    private Matchings<T> match(MergeContext context, T left, T right) {

        if (left.isConflict()) {
            Matchings<T> m = Matchings.of(left, right, 0);
            m.get(left, right).get().setAlgorithm(ID);

            return m;
        }

        if (left.isChoice()) {
            // We have to split the choice node into its variants and create a matching for each one.
            // The highest matching is returned.

            LOG.finest(() -> {
                String name = getClass().getSimpleName();
                return String.format("%s encountered a choice node (%s)", name, left.getId());
            });

            Map<Integer, Matchings<T>> variantMatches = new HashMap<>();

            for (T variant: left.getVariants().values()) {
                LOG.finest(() -> {
                    String name = getClass().getSimpleName();
                    return String.format("%s.match(%s, %s)", name, variant.getId(), right.getId());
                });

                Matchings<T> cur = match(context, variant, right);
                Matching<T> highest = cur.get(variant, right).get();
                variantMatches.put(highest.getScore(), cur);
            }

            Matchings<T> maxMatching = variantMatches.get(Collections.max(variantMatches.keySet()));

            LOG.finest(() -> {
                String name = this.getClass().getSimpleName();
                return String.format("%s: highest match: %s", name, maxMatching);
            });

            return maxMatching;
        }

        /*
         * Before firing up potentially expensive matching algorithms, we check whether the trees are identical.
         * To avoid redundant calls, we save the matchings reported by EqualityMatcher and perform lookups on
         * subsequent runs.
         */
        Optional<Matchings<T>> trivialMatches = getTrivialMatchings(context, left, right);

        if (trivialMatches.isPresent()) {
            logMatcherUse(EqualityMatcher.class, left, right);
            return trivialMatches.get();
        }

        if (!left.matches(right)) {
            Optional<UnorderedTuple<T, T>> resumeTuple = lookAhead(context, left, right);

            if (resumeTuple.isPresent()) {
                UnorderedTuple<T, T> toMatch = resumeTuple.get();

                Matchings<T> subMatchings = getMatchings(context, toMatch.getX(), toMatch.getY());
                Matching<T> subMatching = subMatchings.get(toMatch.getX(), toMatch.getY()).orElseThrow(() -> new RuntimeException("Hilfe"));

                Matching<T> lookAheadMatching = new LookAheadMatching<>(subMatching, left, right);

                subMatchings.remove(subMatching);
                subMatchings.add(lookAheadMatching);

                return subMatchings;
            } else {
                /*
                 * The roots do not match and we cannot use the look-ahead feature.  We therefore ignore the rest of the
                 * subtrees and return early to save time.
                 */

                LOG.finest(() -> {
                    String format = "%s - early return while matching %s and %s (LookAhead = %d)";
                    return String.format(format, ID, left.getId(), right.getId(), context.getLookAhead());
                });

                Matchings<T> m = Matchings.of(left, right, 0);
                m.get(left, right).get().setAlgorithm(ID);

                return m;
            }
        }

        return getMatchings(context, left, right);
    }

    /**
     * Returns the trivial Matchings if <code>left</code> and <code>right</code> are exactly equal as determined by
     * the <code>IdenticalSubtreeMatcher</code>.
     *
     * @param context
     *         the <code>MergeContext</code>
     * @param left
     *         the left tree
     * @param right
     *         the right tree
     * @return the <code>Matchings</code>
     */
    private Optional<Matchings<T>> getTrivialMatchings(MergeContext context, T left, T right) {
        if (idSubtreeMatcher.hasMatched(left, right)) {
            return Optional.of(idSubtreeMatcher.match(context, left, right));
        } else {
            return Optional.empty();
        }
    }

    /**
     * Determines which <code>Matcher</code> to use for matching <code>left</code> and <code>right</code> and returns
     * the resulting <code>Matchings</code>.
     *
     * @param context
     *         the <code>MergeContext</code>
     * @param left
     *         the left tree
     * @param right
     *         the right tree
     * @return the <code>Matchings</code>
     */
    private Matchings<T> getMatchings(MergeContext context, T left, T right) {
        boolean fullyOrderedChildren = false;

        if (context.isUseMCESubtreeMatcher()) {
            boolean leftOrdered = left.getChildren().stream().allMatch(c -> leftCache.fullyOrdered(c));
            boolean rightOrdered = right.getChildren().stream().allMatch(c -> rightCache.fullyOrdered(c));
            fullyOrderedChildren = leftOrdered && rightOrdered;
        }

        boolean onlyOrderedChildren = leftCache.orderedChildren(left) && rightCache.orderedChildren(right);
        boolean onlyLabeledChildren = leftCache.uniquelyLabeledChildren(left) && rightCache.uniquelyLabeledChildren(right);

        Matchings<T> matchings;

        if (fullyOrderedChildren && context.isUseMCESubtreeMatcher()) {
            logMatcherUse(mceSubtreeMatcher.getClass(), left, right);
            matchings = mceSubtreeMatcher.match(context, left, right);
        } else if (onlyOrderedChildren) {
            logMatcherUse(orderedMatcher.getClass(), left, right);
            matchings = orderedMatcher.match(context, left, right);
        } else {
            if (onlyLabeledChildren) {
                logMatcherUse(unorderedLabelMatcher.getClass(), left, right);
                matchings = unorderedLabelMatcher.match(context, left, right);
            } else {
                logMatcherUse(unorderedMatcher.getClass(), left, right);
                matchings = unorderedMatcher.match(context, left, right);
            }
        }

        if (context.getCMMatcherMode() != CMMode.INTEGRATED) {
            return matchings;
        }

        Optional<Matching<T>> oMatch = matchings.get(left, right);

        if (oMatch.isPresent()) {
            Matching<T> prevMatch = oMatch.get();

            if (prevMatch.getPercentage() > 0 && prevMatch.getPercentage() < context.getCmReMatchBound()) { //TODO we may want to remove the first condition
                Matchings<T> newMatchings = cmMatcher.match(context, left, right);
                oMatch = newMatchings.get(left, right);

                if (oMatch.isPresent() && oMatch.get().getPercentage() > prevMatch.getPercentage()) {
                    matchings = newMatchings;
                }
            }
        } else {
            LOG.warning(() -> "Did not receive a matching for " + left + " " + right + " from the concrete matchers.");
        }

        return matchings;
    }

    /**
     * If <code>left</code> and <code>right</code> do not match, this method attempts to find two <code>Artifacts</code>
     * (children of <code>left</code> and <code>right</code>) with which to resume matching the two trees. Depending
     * on the type of the <code>Artifact</code>s a different lookahead will be performed. E.g. in the case of two
     * METHOD <code>Artifact</code>s they themselves will be returned to try and detect renamings. If one of them is
     * a TRY <code>Artifact</code>, the method will attempt to find a node matching the other and return them as a
     * tuple. This is an attempt to find code that was surrounded by a try/catch block.
     *
     * @param context
     *         the <code>MergeContext</code>
     * @param left
     *         the left tree
     * @param right
     *         the right tree
     * @return optionally the two <code>Artifact</code>s to try and match instead of <code>left</code> and
     *          <code>right</code>
     */
    private Optional<UnorderedTuple<T, T>> lookAhead(MergeContext context, T left, T right) {

        if (!context.isLookAhead()) {
            return Optional.empty();
        }

        KeyEnums.Type lType = left.getType();
        KeyEnums.Type rType = right.getType();
        int leftLAH = context.getLookahead(lType);
        int rightLAH = context.getLookahead(rType);

        if (leftLAH == LOOKAHEAD_OFF && rightLAH == LOOKAHEAD_OFF) {
            return Optional.empty();
        }

        if (lType == METHOD && rType == METHOD) {
            assert leftLAH != LOOKAHEAD_OFF && rightLAH != LOOKAHEAD_OFF;
            return Optional.of(UnorderedTuple.of(left, right));
        } else if (lType == TRY) {
            Optional<T> resume = findMatchingNode(left, right, leftLAH);
            return resume.map(t -> UnorderedTuple.of(t, right));
        } else if (rType == TRY) {
            Optional<T> resume = findMatchingNode(right, left, rightLAH);
            return resume.map(t -> UnorderedTuple.of(left, t));
        } else {
            return Optional.empty();
        }
    }

    /**
     * Performs a depth first search of the given <code>tree</code> and returns the first node matching
     * <code>nodeToFind</code> as per the {@link Artifact#matches(Artifact)} method.
     *
     * @param tree
     *         the tree to search in
     * @param nodeToFind
     *         the node to find a match for
     * @param maxDepth
     *         the maximum depth of nodes to consider (root is a depth 0)
     * @return optionally a matching node for <code>nodeToFind</code>
     */
    private Optional<T> findMatchingNode(T tree, T nodeToFind, int maxDepth) {

        if (maxDepth < 0) {
            return Optional.empty();
        }

        if (tree.matches(nodeToFind)) {
            return Optional.of(tree);
        }

        for (T child : tree.getChildren()) {
            Optional<T> matchingNode = findMatchingNode(child, nodeToFind, maxDepth - 1);

            if (matchingNode.isPresent()) {
                return matchingNode;
            }
        }

        return Optional.empty();
    }

    /**
     * Logs the use of a <code>MatcherInterface</code> implementation to match <code>left</code> and
     * <code>right</code>.
     *
     * @param c the <code>MatcherInterface</code> that is used
     * @param left the left <code>Artifact</code> that is matched
     * @param right the right <code>Artifact</code> that is matched
     */
    private void logMatcherUse(Class<?> c, T left, T right) {
        LOG.finest(() -> {
            String matcherName = c.getSimpleName();
            return String.format("%s.match(%s, %s)", matcherName, left.getId(), right.getId());
        });
    }

    /**
     * Stores the <code>Matching</code>s contained in <code>matchings</code> in the <code>Artifact</code>s they
     * match.
     *
     * @param context
     *         the <code>MergeContext</code> of the current merge
     * @param matchings
     *         the <code>Matchings</code> to store
     * @param color
     *         the <code>Color</code> used to highlight the matchings in the debug output
     */
    public void storeMatchings(MergeContext context, Matchings<T> matchings, Color color) {
        LOG.finest("Store matching information within nodes.");

        for (Matching<T> matching : matchings.optimized()) {

            if (matching.getScore() > 0) {
                T left = matching.getLeft();
                T right = matching.getRight();

                KeyEnums.Type rType = right.getType();
                KeyEnums.Type lType = left.getType();

                if (context.getCMMatcherMode() == CMMode.OFF &&
                        context.getLookahead(lType) == LOOKAHEAD_OFF &&
                        context.getLookahead(rType) == LOOKAHEAD_OFF &&
                        !left.matches(right)) {

                    String format = "Tried to store a non-lookahead matching between %s and %s that do not match.\n"
                            + "The offending matching was created by %s!";
                    String msg = String.format(format, left.getId(), right.getId(), matching.getAlgorithm());
                    throw new RuntimeException(msg);
                }

                matching.setHighlightColor(color);
                left.addMatching(matching);
                right.addMatching(matching);
                LOG.finest(String.format("Store matching for %s and %s (%s).", left.getId(), right.getId(), matching.getAlgorithm()));
            }
        }
    }
}<|MERGE_RESOLUTION|>--- conflicted
+++ resolved
@@ -117,7 +117,6 @@
         this.unorderedLabelMatcher = new UniqueLabelMatcher<>(rootMatcher);
         this.orderedMatcher = new SimpleTreeMatcher<>(rootMatcher);
         this.mceSubtreeMatcher = new MCESubtreeMatcher<>(rootMatcher);
-<<<<<<< HEAD
 
         this.idSubtreeMatcher = new IdenticalSubtreeMatcher<>();
         this.cmMatcher = new CostModelMatcher<>();
@@ -142,32 +141,6 @@
     public Matcher(Matcher<T> oldMatcher, T leftRoot, T rightRoot) {
         this(leftRoot, rightRoot);
 
-=======
-
-        this.idSubtreeMatcher = new IdenticalSubtreeMatcher<>();
-        this.cmMatcher = new CostModelMatcher<>();
-
-        this.leftRoot = leftRoot;
-        this.rightRoot = rightRoot;
-
-        this.caches = new HashMap<>();
-    }
-
-    /**
-     * Constructs a new {@link Matcher} matching the given trees. All caches from {@code oldMatcher} will be reused.
-     *
-     * @param oldMatcher
-     *         the {@link Matcher} whose caches are to be reused, for convenience it may be {@code null} in which case
-     *         it is ignored
-     * @param leftRoot
-     *         the root of the left tree
-     * @param rightRoot
-     *         the root of the right tree
-     */
-    public Matcher(Matcher<T> oldMatcher, T leftRoot, T rightRoot) {
-        this(leftRoot, rightRoot);
-
->>>>>>> 0e37762d
         if (oldMatcher != null) {
             this.caches.putAll(oldMatcher.caches);
         }
