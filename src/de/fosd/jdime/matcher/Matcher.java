/**
 * Copyright (C) 2013-2014 Olaf Lessenich
 * Copyright (C) 2014-2015 University of Passau, Germany
 *
 * This library is free software; you can redistribute it and/or
 * modify it under the terms of the GNU Lesser General Public
 * License as published by the Free Software Foundation; either
 * version 2.1 of the License, or (at your option) any later version.
 *
 * This library is distributed in the hope that it will be useful,
 * but WITHOUT ANY WARRANTY; without even the implied warranty of
 * MERCHANTABILITY or FITNESS FOR A PARTICULAR PURPOSE.  See the GNU
 * Lesser General Public License for more details.
 *
 * You should have received a copy of the GNU Lesser General Public
 * License along with this library; if not, write to the Free Software
 * Foundation, Inc., 51 Franklin Street, Fifth Floor, Boston,
 * MA 02110-1301  USA
 *
 * Contributors:
 *     Olaf Lessenich <lessenic@fim.uni-passau.de>
 *     Georg Seibt <seibt@fim.uni-passau.de>
 */
package de.fosd.jdime.matcher;

import java.util.Collections;
import java.util.HashMap;
import java.util.HashSet;
import java.util.Iterator;
import java.util.Map;
import java.util.Optional;
import java.util.Set;
import java.util.logging.Level;
import java.util.logging.Logger;
import java.util.stream.Stream;

import de.fosd.jdime.common.Artifact;
import de.fosd.jdime.common.ArtifactList;
import de.fosd.jdime.common.MergeContext;
import de.fosd.jdime.common.UnorderedTuple;
import de.fosd.jdime.matcher.matching.Color;
import de.fosd.jdime.matcher.matching.LookAheadMatching;
import de.fosd.jdime.matcher.matching.Matching;
import de.fosd.jdime.matcher.matching.Matchings;
import de.fosd.jdime.matcher.ordered.EqualityMatcher;
import de.fosd.jdime.matcher.ordered.OrderedMatcher;
import de.fosd.jdime.matcher.ordered.mceSubtree.MCESubtreeMatcher;
import de.fosd.jdime.matcher.ordered.simpleTree.SimpleTreeMatcher;
import de.fosd.jdime.matcher.unordered.UniqueLabelMatcher;
import de.fosd.jdime.matcher.unordered.UnorderedMatcher;
import de.fosd.jdime.matcher.unordered.assignmentProblem.HungarianMatcher;
import de.fosd.jdime.stats.KeyEnums;
import de.fosd.jdime.strdump.DumpMode;

import static de.fosd.jdime.common.MergeContext.LOOKAHEAD_OFF;
import static de.fosd.jdime.stats.KeyEnums.Type.METHOD;
import static de.fosd.jdime.stats.KeyEnums.Type.TRY;

/**
 * A <code>Matcher</code> is used to compare two <code>Artifacts</code> and to
 * compute and store <code>Matching</code>s.
 * <p>
 * The computation of <code>Matching</code>s is done recursively. Depending on
 * the <code>Artifact</code>, the matcher decides whether the order of elements
 * is important (e.g., statements within a method in a Java AST) or not (e.g.,
 * method declarations in a Java AST) for syntactic correctness. Then either an
 * implementation of <code>OrderedMatcher</code> or
 * <code>UnorderedMatcher</code> is called to compute the actual <code>Matching</code>.
 * Usually, those subclass implementations use this <code>Matcher</code>
 * superclass for the recursive call of the match() method.
 * <p>
 * When the computation is done and the best combination of matches have been
 * selected, they are stored recursively within the <code>Artifact</code> nodes
 * themselves, assigning each matched <code>Artifact</code> a pointer to the
 * corresponding matching <code>Artifact</code>.
 *
 * @author Olaf Lessenich
 *
 * @param <T> type of <code>Artifact</code>
 */
public class Matcher<T extends Artifact<T>> {

    private static final Logger LOG = Logger.getLogger(Matcher.class.getCanonicalName());
    private static final String ID = Matcher.class.getSimpleName();

    private int calls = 0;
    private int equalityCalls = 0;
    private int orderedCalls = 0;
    private int unorderedCalls = 0;

    private UnorderedMatcher<T> unorderedMatcher;
    private UnorderedMatcher<T> unorderedLabelMatcher;
    private OrderedMatcher<T> orderedMatcher;
    private OrderedMatcher<T> mceSubtreeMatcher;

    private UnorderedTuple<T, T> lookupTuple;
    private Map<UnorderedTuple<T, T>, Matching<T>> trivialMatches;

    private Set<Artifact<T>> orderedChildren;
    private Set<Artifact<T>> uniquelyLabeledChildren;
    private Set<Artifact<T>> fullyOrdered;

    private Set<Artifact<T>> cachedRoots;

    /**
     * Constructs a new <code>Matcher</code>.
     */
    public Matcher() {

        // no method reference because this syntax makes setting a breakpoint for debugging easier
        MatcherInterface<T> rootMatcher = (context, left, right) -> {
            return match(context, left, right);
        };

        unorderedMatcher = new HungarianMatcher<>(rootMatcher);
        unorderedLabelMatcher = new UniqueLabelMatcher<>(rootMatcher);
        orderedMatcher = new SimpleTreeMatcher<>(rootMatcher);
        mceSubtreeMatcher = new MCESubtreeMatcher<>(rootMatcher);

        lookupTuple = UnorderedTuple.of(null, null);
        trivialMatches = new HashMap<>();
        orderedChildren = new HashSet<>();
        uniquelyLabeledChildren = new HashSet<>();
        fullyOrdered = new HashSet<>();
        cachedRoots = new HashSet<>();
    }

    /**
     * Compares two nodes and returns matchings between them and possibly their sub-nodes.
     *
     * @param context
     *         <code>MergeContext</code>
     * @param left
     *         left node
     * @param right
     *         right node
     * @param color
     *         color of the matching (for debug output only)
     * @return <code>Matchings</code> of the two nodes
     */
    public Matchings<T> match(MergeContext context, T left, T right, Color color) {
<<<<<<< HEAD
        if (context.isEqualityMatcherEnabled()) {
            trivialMatches.clear();

            Matchings<T> trivialMatches = new EqualityMatcher<T>(null).match(context, left, right);
            trivialMatches.forEach(m -> this.trivialMatches.put(m.getMatchedArtifacts(), m));
=======
        cache(context, left, right);
>>>>>>> 9f905761

        }
        Matchings<T> matchings = match(context, left, right);
        Matching<T> matching = matchings.get(left, right).get();

        LOG.fine(() -> String.format("match(%s, %s) = %d", left.getRevision(), right.getRevision(), matching.getScore()));
        LOG.fine(this::getLog);

        storeMatchings(context, matchings, color);

        if (LOG.isLoggable(Level.FINEST)) {
            LOG.finest(String.format("Dumping matching of %s and %s", left.getRevision(), right.getRevision()));
            System.out.println(matchings);
        }

        if (LOG.isLoggable(Level.FINE)) {
            LOG.fine(left.getRevision() + ".dumpTree():");
            System.out.println(left.dump(DumpMode.PLAINTEXT_TREE));

            LOG.fine(right.getRevision() + ".dumpTree():");
            System.out.println(right.dump(DumpMode.PLAINTEXT_TREE));
        }

        return matchings;
    }

    private void cache(MergeContext context, T left, T right) {
        trivialMatches.clear();

        if (!cachedRoots.contains(left) || !cachedRoots.contains(right)) {
            Matchings<T> trivialMatches = new EqualityMatcher<T>(null).match(context, left, right);
            trivialMatches.forEach(m -> this.trivialMatches.put(m.getMatchedArtifacts(), m));
        }

        if (!cachedRoots.contains(left)) {
            cacheOrderingAndLabeling(left);
        }

        if (!cachedRoots.contains(right)) {
            cacheOrderingAndLabeling(right);
        }

        cachedRoots.add(left);
        cachedRoots.add(right);
    }

    private void cacheOrderingAndLabeling(T artifact) {
        ArtifactList<T> children = artifact.getChildren();

        children.forEach(this::cacheOrderingAndLabeling);

        if (children.stream().map(Artifact::getUniqueLabel).allMatch(Optional::isPresent)) {
            uniquelyLabeledChildren.add(artifact);
        }

        if (children.stream().allMatch(Artifact::isOrdered)) {
            orderedChildren.add(artifact);
        }

        if (children.stream().allMatch(fullyOrdered::contains) && artifact.isOrdered()) {
            fullyOrdered.add(artifact);
        }
    }

    /**
     * @see MatcherInterface#match(MergeContext, Artifact, Artifact)
     */
    private Matchings<T> match(MergeContext context, T left, T right) {

        if (left.isConflict()) {
            Matchings<T> m = Matchings.of(left, right, 0);
            m.get(left, right).get().setAlgorithm(ID);

            return m;
        }

        if (left.isChoice()) {
            // We have to split the choice node into its variants and create a matching for each one.
            // The highest matching is returned.

            LOG.finest(() -> {
                String name = getClass().getSimpleName();
                return String.format("%s encountered a choice node (%s)", name, left.getId());
            });

            Map<Integer, Matchings<T>> variantMatches = new HashMap<>();

            for (T variant: left.getVariants().values()) {
                LOG.finest(() -> {
                    String name = getClass().getSimpleName();
                    return String.format("%s.match(%s, %s)", name, variant.getId(), right.getId());
                });

                Matchings<T> cur = match(context, variant, right);
                Matching<T> highest = cur.get(variant, right).get();
                variantMatches.put(highest.getScore(), cur);
            }

            Matchings<T> maxMatching = variantMatches.get(Collections.max(variantMatches.keySet()));

            LOG.finest(() -> {
                String name = this.getClass().getSimpleName();
                return String.format("%s: highest match: %s", name, maxMatching);
            });

            return maxMatching;
        }

        if (context.isEqualityMatcherEnabled()) {
			/*
			 * Before firing up potentially expensive matching algorithms, we check whether the trees are identical.
			 * To avoid redundant calls, we save the matchings reported by EqualityMatcher and perform lookups on
			 * subsequent runs.
			 */
            Optional<Matchings<T>> trivialMatches = getTrivialMatchings(left, right);

            if (trivialMatches.isPresent()) {
                calls++;
                equalityCalls++;
                logMatcherUse(EqualityMatcher.class, left, right);

                return trivialMatches.get();
            }
        }

        if (!left.matches(right)) {
            Optional<UnorderedTuple<T, T>> resumeTuple = lookAhead(context, left, right);

            if (resumeTuple.isPresent()) {
                UnorderedTuple<T, T> toMatch = resumeTuple.get();

                Matchings<T> subMatchings = getMatchings(context, toMatch.getX(), toMatch.getY());
                Matching<T> subMatching = subMatchings.get(toMatch.getX(), toMatch.getY()).orElseThrow(() -> new RuntimeException("Hilfe"));

                Matching<T> lookAheadMatching = new LookAheadMatching<>(subMatching, left, right);

                subMatchings.remove(subMatching);
                subMatchings.add(lookAheadMatching);

                return subMatchings;
            } else {
                /*
                 * The roots do not match and we cannot use the look-ahead feature.  We therefore ignore the rest of the
                 * subtrees and return early to save time.
                 */

                LOG.finest(() -> {
                    String format = "%s - early return while matching %s and %s (LookAhead = %d)";
                    return String.format(format, ID, left.getId(), right.getId(), context.getLookAhead());
                });

                Matchings<T> m = Matchings.of(left, right, 0);
                m.get(left, right).get().setAlgorithm(ID);

                return m;
            }
        }

        return getMatchings(context, left, right);
    }

    /**
     * Returns the trivial Matchings if <code>left</code> and <code>right</code> are exactly equal as determined by
     * the <code>EqualityMatcher</code>.
     *
     * @param left
     *         the left tree
     * @param right
     *         the right tree
     * @return the <code>Matchings</code>
     */
    private Optional<Matchings<T>> getTrivialMatchings(T left, T right) {
        lookupTuple.setX(left);
        lookupTuple.setY(right);

        if (trivialMatches.containsKey(lookupTuple)) {
            Matchings<T> matchings = new Matchings<>();

            matchings.add(trivialMatches.get(lookupTuple));

            Iterator<T> lIt = left.getChildren().iterator();
            Iterator<T> rIt = right.getChildren().iterator();

            while (lIt.hasNext() && rIt.hasNext()) {
                matchings.addAll(getTrivialMatchings(lIt.next(), rIt.next()).get());
            }

            lookupTuple.setX(null);
            lookupTuple.setY(null);

            return Optional.of(matchings);
        } else {
            return Optional.empty();
        }
    }

    private Matchings<T> getMatchings(MergeContext context, T left, T right) {
        boolean fullyOrderedChildren = false;

        if (context.isUseMCESubtreeMatcher()) {
            Stream<T> lCStr = left.getChildren().stream();
            Stream<T> rCStr = right.getChildren().stream();
            fullyOrderedChildren = lCStr.allMatch(fullyOrdered::contains) && rCStr.allMatch(fullyOrdered::contains);
        }

        boolean onlyOrderedChildren = orderedChildren.contains(left) && orderedChildren.contains(right);
        boolean onlyLabeledChildren = uniquelyLabeledChildren.contains(left) && uniquelyLabeledChildren.contains(right);

        calls++;

        if (fullyOrderedChildren && context.isUseMCESubtreeMatcher()) {
            orderedCalls++;

            logMatcherUse(mceSubtreeMatcher.getClass(), left, right);
            return mceSubtreeMatcher.match(context, left, right);
        }

        if (onlyOrderedChildren) {
            orderedCalls++;

            logMatcherUse(orderedMatcher.getClass(), left, right);
            return orderedMatcher.match(context, left, right);
        } else {
            unorderedCalls++;

            if (onlyLabeledChildren) {
                logMatcherUse(unorderedLabelMatcher.getClass(), left, right);
                return unorderedLabelMatcher.match(context, left, right);
            } else {
                logMatcherUse(unorderedMatcher.getClass(), left, right);
                return unorderedMatcher.match(context, left, right);
            }
        }
    }

    private Optional<UnorderedTuple<T, T>> lookAhead(MergeContext context, T left, T right) {

        if (!context.isLookAhead()) {
            return Optional.empty();
        }

        KeyEnums.Type lType = left.getType();
        KeyEnums.Type rType = right.getType();
        int leftLAH = context.getLookahead(lType);
        int rightLAH = context.getLookahead(rType);

        if (leftLAH == LOOKAHEAD_OFF && rightLAH == LOOKAHEAD_OFF) {
            return Optional.empty();
        }

        if (lType == METHOD && rType == METHOD) {
            assert leftLAH != LOOKAHEAD_OFF && rightLAH != LOOKAHEAD_OFF;
            return Optional.of(UnorderedTuple.of(left, right));
        } else if (lType == TRY) {
            Optional<T> resume = findMatchingNode(left, right, leftLAH);

            if (resume.isPresent()) {
                return Optional.of(UnorderedTuple.of(resume.get(), right));
            } else {
                return Optional.empty();
            }
        } else if (rType == TRY) {
            Optional<T> resume = findMatchingNode(right, left, rightLAH);

            if (resume.isPresent()) {
                return Optional.of(UnorderedTuple.of(left, resume.get()));
            } else {
                return Optional.empty();
            }
        } else {
            return Optional.empty();
        }
    }

    /**
     * Performs a depth first search of the given <code>tree</code> and returns the first node matching
     * <code>nodeToFind</code> as per the {@link Artifact#matches(Artifact)} method.
     *
     * @param tree
     *         the tree to search in
     * @param nodeToFind
     *         the node to find a match for
     * @param maxDepth
     *         the maximum depth of nodes to consider (root is a depth 0)
     * @return optionally a matching node for <code>nodeToFind</code>
     */
    private Optional<T> findMatchingNode(T tree, T nodeToFind, int maxDepth) {

        if (maxDepth < 0) {
            return Optional.empty();
        }

        if (tree.matches(nodeToFind)) {
            return Optional.of(tree);
        }

        for (T child : tree.getChildren()) {
            Optional<T> matchingNode = findMatchingNode(child, nodeToFind, maxDepth - 1);

            if (matchingNode.isPresent()) {
                return matchingNode;
            }
        }

        return Optional.empty();
    }

    /**
     * Logs the use of a <code>MatcherInterface</code> implementation to match <code>left</code> and
     * <code>right</code>.
     *
     * @param c the <code>MatcherInterface</code> that is used
     * @param left the left <code>Artifact</code> that is matched
     * @param right the right <code>Artifact</code> that is matched
     */
    private void logMatcherUse(Class<?> c, T left, T right) {
        LOG.finest(() -> {
            String matcherName = c.getSimpleName();
            return String.format("%s.match(%s, %s)", matcherName, left.getId(), right.getId());
        });
    }

    /**
     * Stores the <code>Matching</code>s contained in <code>matchings</code> in the <code>Artifact</code>s they
     * match.
     *
     * @param context
     *         the <code>MergeContext</code> of the current merge
     * @param matchings
     *         the <code>Matchings</code> to store
     * @param color
     *         the <code>Color</code> used to highlight the matchings in the debug output
     */
    private void storeMatchings(MergeContext context, Matchings<T> matchings, Color color) {
        LOG.finest("Store matching information within nodes.");

        for (Matching<T> matching : matchings.optimized()) {

            if (matching.getScore() > 0) {
                T left = matching.getLeft();
                T right = matching.getRight();

                KeyEnums.Type rType = right.getType();
                KeyEnums.Type lType = left.getType();

                if (context.getLookahead(lType) == LOOKAHEAD_OFF && context.getLookahead(rType) == LOOKAHEAD_OFF &&
                        !left.matches(right)) {

                    String format = "Tried to store a non-lookahead matching between %s and %s that do not match.\n"
                            + "The offending matching was created by %s!";
                    String msg = String.format(format, left.getId(), right.getId(), matching.getAlgorithm());
                    throw new RuntimeException(msg);
                }

                matching.setHighlightColor(color);
                left.addMatching(matching);
                right.addMatching(matching);
                LOG.finest(String.format("Store matching for %s and %s (%s).", left.getId(), right.getId(), matching.getAlgorithm()));
            }
        }
    }

    /**
     * Returns a formatted string describing the logged call counts.
     *
     * @return a log of the call counts
     */
    private String getLog() {
        assert (calls == unorderedCalls + orderedCalls + equalityCalls)
                : String.format("Wrong sum for matcher calls: %d + %d + %d != %d",
                unorderedCalls, orderedCalls, equalityCalls, calls);
        return "Matcher calls (all/ordered/unordered/equality): " + calls + "/" + orderedCalls + "/" + unorderedCalls + "/" + equalityCalls;
    }
}<|MERGE_RESOLUTION|>--- conflicted
+++ resolved
@@ -139,17 +139,10 @@
      * @return <code>Matchings</code> of the two nodes
      */
     public Matchings<T> match(MergeContext context, T left, T right, Color color) {
-<<<<<<< HEAD
         if (context.isEqualityMatcherEnabled()) {
-            trivialMatches.clear();
-
-            Matchings<T> trivialMatches = new EqualityMatcher<T>(null).match(context, left, right);
-            trivialMatches.forEach(m -> this.trivialMatches.put(m.getMatchedArtifacts(), m));
-=======
-        cache(context, left, right);
->>>>>>> 9f905761
-
-        }
+            cache(context, left, right);
+        }
+
         Matchings<T> matchings = match(context, left, right);
         Matching<T> matching = matchings.get(left, right).get();
 
