/**
 * Copyright (C) 2013-2014 Olaf Lessenich
 * Copyright (C) 2014-2015 University of Passau, Germany
 *
 * This library is free software; you can redistribute it and/or
 * modify it under the terms of the GNU Lesser General Public
 * License as published by the Free Software Foundation; either
 * version 2.1 of the License, or (at your option) any later version.
 *
 * This library is distributed in the hope that it will be useful,
 * but WITHOUT ANY WARRANTY; without even the implied warranty of
 * MERCHANTABILITY or FITNESS FOR A PARTICULAR PURPOSE.  See the GNU
 * Lesser General Public License for more details.
 *
 * You should have received a copy of the GNU Lesser General Public
 * License along with this library; if not, write to the Free Software
 * Foundation, Inc., 51 Franklin Street, Fifth Floor, Boston,
 * MA 02110-1301  USA
 *
 * Contributors:
 *     Olaf Lessenich <lessenic@fim.uni-passau.de>
 *     Georg Seibt <seibt@fim.uni-passau.de>
 */
package de.fosd.jdime.matcher;

import java.util.Collections;
import java.util.HashMap;
import java.util.HashSet;
import java.util.Iterator;
import java.util.Map;
import java.util.Optional;
import java.util.Set;
import java.util.logging.Level;
import java.util.logging.Logger;
import java.util.stream.Stream;

import de.fosd.jdime.common.Artifact;
import de.fosd.jdime.common.ArtifactList;
import de.fosd.jdime.common.MergeContext;
import de.fosd.jdime.common.UnorderedTuple;
import de.fosd.jdime.matcher.matching.Color;
import de.fosd.jdime.matcher.matching.LookAheadMatching;
import de.fosd.jdime.matcher.matching.Matching;
import de.fosd.jdime.matcher.matching.Matchings;
import de.fosd.jdime.matcher.ordered.EqualityMatcher;
import de.fosd.jdime.matcher.ordered.OrderedMatcher;
import de.fosd.jdime.matcher.ordered.mceSubtree.MCESubtreeMatcher;
import de.fosd.jdime.matcher.ordered.simpleTree.SimpleTreeMatcher;
import de.fosd.jdime.matcher.unordered.UniqueLabelMatcher;
import de.fosd.jdime.matcher.unordered.UnorderedMatcher;
import de.fosd.jdime.matcher.unordered.assignmentProblem.HungarianMatcher;
import de.fosd.jdime.stats.KeyEnums;
import de.fosd.jdime.strdump.DumpMode;

import static de.fosd.jdime.common.MergeContext.LOOKAHEAD_OFF;
import static de.fosd.jdime.stats.KeyEnums.Type.METHOD;
import static de.fosd.jdime.stats.KeyEnums.Type.TRY;

/**
 * A <code>Matcher</code> is used to compare two <code>Artifacts</code> and to
 * compute and store <code>Matching</code>s.
 * <p>
 * The computation of <code>Matching</code>s is done recursively. Depending on
 * the <code>Artifact</code>, the matcher decides whether the order of elements
 * is important (e.g., statements within a method in a Java AST) or not (e.g.,
 * method declarations in a Java AST) for syntactic correctness. Then either an
 * implementation of <code>OrderedMatcher</code> or
 * <code>UnorderedMatcher</code> is called to compute the actual <code>Matching</code>.
 * Usually, those subclass implementations use this <code>Matcher</code>
 * superclass for the recursive call of the match() method.
 * <p>
 * When the computation is done and the best combination of matches have been
 * selected, they are stored recursively within the <code>Artifact</code> nodes
 * themselves, assigning each matched <code>Artifact</code> a pointer to the
 * corresponding matching <code>Artifact</code>.
 *
 * @author Olaf Lessenich
 *
 * @param <T> type of <code>Artifact</code>
 */
public class Matcher<T extends Artifact<T>> {

    private static final Logger LOG = Logger.getLogger(Matcher.class.getCanonicalName());
    private static final String ID = Matcher.class.getSimpleName();

    private int calls = 0;
    private int equalityCalls = 0;
    private int orderedCalls = 0;
    private int unorderedCalls = 0;

    private UnorderedMatcher<T> unorderedMatcher;
    private UnorderedMatcher<T> unorderedLabelMatcher;
    private OrderedMatcher<T> orderedMatcher;
    private OrderedMatcher<T> mceSubtreeMatcher;

    private UnorderedTuple<T, T> lookupTuple;
    private Map<UnorderedTuple<T, T>, Matching<T>> trivialMatches;
    private EqualityMatcher<T> equalityMatcher;

    private Set<Artifact<T>> orderedChildren;
    private Set<Artifact<T>> uniquelyLabeledChildren;
    private Set<Artifact<T>> fullyOrdered;

    private Set<Artifact<T>> cachedRoots;

    /**
     * Constructs a new <code>Matcher</code>.
     */
    public Matcher() {

        // no method reference because this syntax makes setting a breakpoint for debugging easier
        MatcherInterface<T> rootMatcher = (context, left, right) -> {
            return match(context, left, right);
        };

        unorderedMatcher = new HungarianMatcher<>(rootMatcher);
        unorderedLabelMatcher = new UniqueLabelMatcher<>(rootMatcher);
        orderedMatcher = new SimpleTreeMatcher<>(rootMatcher);
        mceSubtreeMatcher = new MCESubtreeMatcher<>(rootMatcher);

        lookupTuple = UnorderedTuple.of(null, null);
        trivialMatches = new HashMap<>();
        equalityMatcher = new EqualityMatcher<>(null);
        orderedChildren = new HashSet<>();
        uniquelyLabeledChildren = new HashSet<>();
        fullyOrdered = new HashSet<>();
        cachedRoots = new HashSet<>();
    }

    /**
     * Compares two nodes and returns matchings between them and possibly their sub-nodes.
     *
     * @param context
     *         <code>MergeContext</code>
     * @param left
     *         left node
     * @param right
     *         right node
     * @param color
     *         color of the matching (for debug output only)
     * @return <code>Matchings</code> of the two nodes
     */
    public Matchings<T> match(MergeContext context, T left, T right, Color color) {
        if (context.isEqualityMatcherEnabled()) {
            cache(context, left, right);
        }

        Matchings<T> matchings = match(context, left, right);
        Matching<T> matching = matchings.get(left, right).get();

        LOG.fine(() -> String.format("match(%s, %s) = %d", left.getRevision(), right.getRevision(), matching.getScore()));
        LOG.fine(this::getLog);

        storeMatchings(context, matchings, color);

        if (LOG.isLoggable(Level.FINEST)) {
            LOG.finest(String.format("Dumping matching of %s and %s", left.getRevision(), right.getRevision()));
            System.out.println(matchings);
        }

        if (LOG.isLoggable(Level.FINE)) {
            LOG.fine(left.getRevision() + ".dumpTree():");
            System.out.println(left.dump(DumpMode.PLAINTEXT_TREE));

            LOG.fine(right.getRevision() + ".dumpTree():");
            System.out.println(right.dump(DumpMode.PLAINTEXT_TREE));
        }

        return matchings;
    }

    /**
     * Computes some results used during the matching of <code>left</code> and <code>right</code> and caches them.
     *
     * @param context
     *         the current <code>MergeContext</code>
     * @param left
     *         the left node to be matched
     * @param right
     *         the right node to be matched
     */
    private void cache(MergeContext context, T left, T right) {
        trivialMatches.clear();

        if (!cachedRoots.contains(left) || !cachedRoots.contains(right)) {
            Matchings<T> trivialMatches = new EqualityMatcher<T>(null).match(context, left, right);
            trivialMatches.forEach(m -> this.trivialMatches.put(m.getMatchedArtifacts(), m));
        }

        if (!cachedRoots.contains(left)) {
            cacheOrderingAndLabeling(left);
        }

        if (!cachedRoots.contains(right)) {
            cacheOrderingAndLabeling(right);
        }

        cachedRoots.add(left);
        cachedRoots.add(right);
    }

    /**
     * Caches (recursively for every artifact in the tree under <code>artifact</code>) the ordering
     * (whether the artifact itself is ordered, its children are ordered or the whole tree with <code>artifact</code>
     * at its root is ordered) and whether the the artifact has uniquely labeled children.
     *
     * @param artifact
     *         the <code>artifact</code> for which results are to be cached
     */
    private void cacheOrderingAndLabeling(T artifact) {
        ArtifactList<T> children = artifact.getChildren();

        children.forEach(this::cacheOrderingAndLabeling);

        if (children.stream().map(T::getUniqueLabel).allMatch(Optional::isPresent)) {
            uniquelyLabeledChildren.add(artifact);
        }

        if (children.stream().allMatch(T::isOrdered)) {
            orderedChildren.add(artifact);
        }

        if (children.stream().allMatch(fullyOrdered::contains) && artifact.isOrdered()) {
            fullyOrdered.add(artifact);
        }
    }

    /**
     * @see MatcherInterface#match(MergeContext, Artifact, Artifact)
     */
    private Matchings<T> match(MergeContext context, T left, T right) {

        if (left.isConflict()) {
            Matchings<T> m = Matchings.of(left, right, 0);
            m.get(left, right).get().setAlgorithm(ID);

            return m;
        }

        if (left.isChoice()) {
            // We have to split the choice node into its variants and create a matching for each one.
            // The highest matching is returned.

            LOG.finest(() -> {
                String name = getClass().getSimpleName();
                return String.format("%s encountered a choice node (%s)", name, left.getId());
            });

            Map<Integer, Matchings<T>> variantMatches = new HashMap<>();

            for (T variant: left.getVariants().values()) {
                LOG.finest(() -> {
                    String name = getClass().getSimpleName();
                    return String.format("%s.match(%s, %s)", name, variant.getId(), right.getId());
                });

                Matchings<T> cur = match(context, variant, right);
                Matching<T> highest = cur.get(variant, right).get();
                variantMatches.put(highest.getScore(), cur);
            }

            Matchings<T> maxMatching = variantMatches.get(Collections.max(variantMatches.keySet()));

            LOG.finest(() -> {
                String name = this.getClass().getSimpleName();
                return String.format("%s: highest match: %s", name, maxMatching);
            });

            return maxMatching;
        }

<<<<<<< HEAD
        if (context.isEqualityMatcherEnabled()) {
			/*
			 * Before firing up potentially expensive matching algorithms, we check whether the trees are identical.
			 * To avoid redundant calls, we save the matchings reported by EqualityMatcher and perform lookups on
			 * subsequent runs.
			 */
            Optional<Matchings<T>> trivialMatches = getTrivialMatchings(left, right);
=======
        /*
         * Before firing up potentially expensive matching algorithms, we check whether the trees are identical.
         * To avoid redundant calls, we save the matchings reported by EqualityMatcher and perform lookups on
         * subsequent runs.
         */
        Optional<Matchings<T>> trivialMatches = getTrivialMatchings(context, left, right);
>>>>>>> 3b5d4dea

            if (trivialMatches.isPresent()) {
                calls++;
                equalityCalls++;
                logMatcherUse(EqualityMatcher.class, left, right);

                return trivialMatches.get();
            }
        }

        if (!left.matches(right)) {
            Optional<UnorderedTuple<T, T>> resumeTuple = lookAhead(context, left, right);

            if (resumeTuple.isPresent()) {
                UnorderedTuple<T, T> toMatch = resumeTuple.get();

                Matchings<T> subMatchings = getMatchings(context, toMatch.getX(), toMatch.getY());
                Matching<T> subMatching = subMatchings.get(toMatch.getX(), toMatch.getY()).orElseThrow(() -> new RuntimeException("Hilfe"));

                Matching<T> lookAheadMatching = new LookAheadMatching<>(subMatching, left, right);

                subMatchings.remove(subMatching);
                subMatchings.add(lookAheadMatching);

                return subMatchings;
            } else {
                /*
                 * The roots do not match and we cannot use the look-ahead feature.  We therefore ignore the rest of the
                 * subtrees and return early to save time.
                 */

                LOG.finest(() -> {
                    String format = "%s - early return while matching %s and %s (LookAhead = %d)";
                    return String.format(format, ID, left.getId(), right.getId(), context.getLookAhead());
                });

                Matchings<T> m = Matchings.of(left, right, 0);
                m.get(left, right).get().setAlgorithm(ID);

                return m;
            }
        }

        return getMatchings(context, left, right);
    }

    /**
     * Returns the trivial Matchings if <code>left</code> and <code>right</code> are exactly equal as determined by
     * the <code>EqualityMatcher</code>.
     *
     * @param context
     *         the <code>MergeContext</code>
     * @param left
     *         the left tree
     * @param right
     *         the right tree
     * @return the <code>Matchings</code>
     */
    private Optional<Matchings<T>> getTrivialMatchings(MergeContext context, T left, T right) {
        lookupTuple.setX(left);
        lookupTuple.setY(right);

        if (!equalityMatcher.didNotMatch(lookupTuple) && !trivialMatches.containsKey(lookupTuple)) {
            Matchings<T> trivialMatches = equalityMatcher.match(context, left, right);
            trivialMatches.forEach(m -> this.trivialMatches.put(m.getMatchedArtifacts(), m));
        }

        if (trivialMatches.containsKey(lookupTuple)) {
            Matchings<T> matchings = new Matchings<>();

            matchings.add(trivialMatches.get(lookupTuple));

            Iterator<T> lIt = left.getChildren().iterator();
            Iterator<T> rIt = right.getChildren().iterator();

            while (lIt.hasNext() && rIt.hasNext()) {
                matchings.addAll(getTrivialMatchings(context, lIt.next(), rIt.next()).get());
            }

            lookupTuple.setX(null);
            lookupTuple.setY(null);

            return Optional.of(matchings);
        } else {
            return Optional.empty();
        }
    }

    /**
     * Determines which <code>Matcher</code> to use for matching <code>left</code> and <code>right</code> and returns
     * the resulting <code>Matchings</code>.
     *
     * @param context
     *         the <code>MergeContext</code>
     * @param left
     *         the left tree
     * @param right
     *         the right tree
     * @return the <code>Matchings</code>
     */
    private Matchings<T> getMatchings(MergeContext context, T left, T right) {
        boolean fullyOrderedChildren = false;

        if (context.isUseMCESubtreeMatcher()) {
            Stream<T> lCStr = left.getChildren().stream();
            Stream<T> rCStr = right.getChildren().stream();
            fullyOrderedChildren = lCStr.allMatch(fullyOrdered::contains) && rCStr.allMatch(fullyOrdered::contains);
        }

        boolean onlyOrderedChildren = orderedChildren.contains(left) && orderedChildren.contains(right);
        boolean onlyLabeledChildren = uniquelyLabeledChildren.contains(left) && uniquelyLabeledChildren.contains(right);

        calls++;

        if (fullyOrderedChildren && context.isUseMCESubtreeMatcher()) {
            orderedCalls++;

            logMatcherUse(mceSubtreeMatcher.getClass(), left, right);
            return mceSubtreeMatcher.match(context, left, right);
        }

        if (onlyOrderedChildren) {
            orderedCalls++;

            logMatcherUse(orderedMatcher.getClass(), left, right);
            return orderedMatcher.match(context, left, right);
        } else {
            unorderedCalls++;

            if (onlyLabeledChildren) {
                logMatcherUse(unorderedLabelMatcher.getClass(), left, right);
                return unorderedLabelMatcher.match(context, left, right);
            } else {
                logMatcherUse(unorderedMatcher.getClass(), left, right);
                return unorderedMatcher.match(context, left, right);
            }
        }
    }

    /**
     * If <code>left</code> and <code>right</code> do not match, this method attempts to find two <code>Artifacts</code>
     * (children of <code>left</code> and <code>right</code>) with which to resume matching the two trees. Depending
     * on the type of the <code>Artifact</code>s a different lookahead will be performed. E.g. in the case of two
     * METHOD <code>Artifact</code>s they themselves will be returned to try and detect renamings. If one of them is
     * a TRY <code>Artifact</code>, the method will attempt to find a node matching the other and return them as a
     * tuple. This is an attempt to find code that was surrounded by a try/catch block.
     *
     * @param context
     *         the <code>MergeContext</code>
     * @param left
     *         the left tree
     * @param right
     *         the right tree
     * @return optionally the two <code>Artifact</code>s to try and match instead of <code>left</code> and
     *          <code>right</code>
     */
    private Optional<UnorderedTuple<T, T>> lookAhead(MergeContext context, T left, T right) {

        if (!context.isLookAhead()) {
            return Optional.empty();
        }

        KeyEnums.Type lType = left.getType();
        KeyEnums.Type rType = right.getType();
        int leftLAH = context.getLookahead(lType);
        int rightLAH = context.getLookahead(rType);

        if (leftLAH == LOOKAHEAD_OFF && rightLAH == LOOKAHEAD_OFF) {
            return Optional.empty();
        }

        if (lType == METHOD && rType == METHOD) {
            assert leftLAH != LOOKAHEAD_OFF && rightLAH != LOOKAHEAD_OFF;
            return Optional.of(UnorderedTuple.of(left, right));
        } else if (lType == TRY) {
            Optional<T> resume = findMatchingNode(left, right, leftLAH);

            if (resume.isPresent()) {
                return Optional.of(UnorderedTuple.of(resume.get(), right));
            } else {
                return Optional.empty();
            }
        } else if (rType == TRY) {
            Optional<T> resume = findMatchingNode(right, left, rightLAH);

            if (resume.isPresent()) {
                return Optional.of(UnorderedTuple.of(left, resume.get()));
            } else {
                return Optional.empty();
            }
        } else {
            return Optional.empty();
        }
    }

    /**
     * Performs a depth first search of the given <code>tree</code> and returns the first node matching
     * <code>nodeToFind</code> as per the {@link Artifact#matches(Artifact)} method.
     *
     * @param tree
     *         the tree to search in
     * @param nodeToFind
     *         the node to find a match for
     * @param maxDepth
     *         the maximum depth of nodes to consider (root is a depth 0)
     * @return optionally a matching node for <code>nodeToFind</code>
     */
    private Optional<T> findMatchingNode(T tree, T nodeToFind, int maxDepth) {

        if (maxDepth < 0) {
            return Optional.empty();
        }

        if (tree.matches(nodeToFind)) {
            return Optional.of(tree);
        }

        for (T child : tree.getChildren()) {
            Optional<T> matchingNode = findMatchingNode(child, nodeToFind, maxDepth - 1);

            if (matchingNode.isPresent()) {
                return matchingNode;
            }
        }

        return Optional.empty();
    }

    /**
     * Logs the use of a <code>MatcherInterface</code> implementation to match <code>left</code> and
     * <code>right</code>.
     *
     * @param c the <code>MatcherInterface</code> that is used
     * @param left the left <code>Artifact</code> that is matched
     * @param right the right <code>Artifact</code> that is matched
     */
    private void logMatcherUse(Class<?> c, T left, T right) {
        LOG.finest(() -> {
            String matcherName = c.getSimpleName();
            return String.format("%s.match(%s, %s)", matcherName, left.getId(), right.getId());
        });
    }

    /**
     * Stores the <code>Matching</code>s contained in <code>matchings</code> in the <code>Artifact</code>s they
     * match.
     *
     * @param context
     *         the <code>MergeContext</code> of the current merge
     * @param matchings
     *         the <code>Matchings</code> to store
     * @param color
     *         the <code>Color</code> used to highlight the matchings in the debug output
     */
    private void storeMatchings(MergeContext context, Matchings<T> matchings, Color color) {
        LOG.finest("Store matching information within nodes.");

        for (Matching<T> matching : matchings.optimized()) {

            if (matching.getScore() > 0) {
                T left = matching.getLeft();
                T right = matching.getRight();

                KeyEnums.Type rType = right.getType();
                KeyEnums.Type lType = left.getType();

                if (context.getLookahead(lType) == LOOKAHEAD_OFF && context.getLookahead(rType) == LOOKAHEAD_OFF &&
                        !left.matches(right)) {

                    String format = "Tried to store a non-lookahead matching between %s and %s that do not match.\n"
                            + "The offending matching was created by %s!";
                    String msg = String.format(format, left.getId(), right.getId(), matching.getAlgorithm());
                    throw new RuntimeException(msg);
                }

                matching.setHighlightColor(color);
                left.addMatching(matching);
                right.addMatching(matching);
                LOG.finest(String.format("Store matching for %s and %s (%s).", left.getId(), right.getId(), matching.getAlgorithm()));
            }
        }
    }

    /**
     * Returns a formatted string describing the logged call counts.
     *
     * @return a log of the call counts
     */
    private String getLog() {
        assert (calls == unorderedCalls + orderedCalls + equalityCalls)
                : String.format("Wrong sum for matcher calls: %d + %d + %d != %d",
                unorderedCalls, orderedCalls, equalityCalls, calls);
        return "Matcher calls (all/ordered/unordered/equality): " + calls + "/" + orderedCalls + "/" + unorderedCalls + "/" + equalityCalls;
    }
}<|MERGE_RESOLUTION|>--- conflicted
+++ resolved
@@ -269,22 +269,13 @@
             return maxMatching;
         }
 
-<<<<<<< HEAD
         if (context.isEqualityMatcherEnabled()) {
-			/*
-			 * Before firing up potentially expensive matching algorithms, we check whether the trees are identical.
-			 * To avoid redundant calls, we save the matchings reported by EqualityMatcher and perform lookups on
-			 * subsequent runs.
-			 */
-            Optional<Matchings<T>> trivialMatches = getTrivialMatchings(left, right);
-=======
-        /*
-         * Before firing up potentially expensive matching algorithms, we check whether the trees are identical.
-         * To avoid redundant calls, we save the matchings reported by EqualityMatcher and perform lookups on
-         * subsequent runs.
-         */
-        Optional<Matchings<T>> trivialMatches = getTrivialMatchings(context, left, right);
->>>>>>> 3b5d4dea
+				/*
+				 * Before firing up potentially expensive matching algorithms, we check whether the trees are identical.
+				 * To avoid redundant calls, we save the matchings reported by EqualityMatcher and perform lookups on
+				 * subsequent runs.
+				 */
+				Optional<Matchings<T>> trivialMatches = getTrivialMatchings(context, left, right);
 
             if (trivialMatches.isPresent()) {
                 calls++;
