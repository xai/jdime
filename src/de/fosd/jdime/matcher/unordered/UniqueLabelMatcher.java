--- conflicted
+++ resolved
@@ -48,18 +48,8 @@
 		super(matcher);
 	}
 
-<<<<<<< HEAD
 	/**
-	 * TODO: this really needs documentation. I'll soon take care of that.
-	 *
-	 * @param context <code>MergeContext</code>
-	 * @param left
-	 * @param right
-	 * @return
-=======
-	/*
 	 * TODO: this needs explanation, I'll fix it soon.
->>>>>>> ada69758
 	 */
 	@Override
 	public final Matching<T> match(final MergeContext context, final T left, final T right) {
