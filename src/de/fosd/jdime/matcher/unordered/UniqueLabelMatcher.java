--- conflicted
+++ resolved
@@ -28,10 +28,6 @@
 import de.fosd.jdime.matcher.Matcher;
 import de.fosd.jdime.matcher.Matching;
 import de.fosd.jdime.matcher.Matchings;
-<<<<<<< HEAD
-import de.fosd.jdime.matcher.NewMatching;
-=======
->>>>>>> ed70bf66
 import org.apache.commons.lang3.ClassUtils;
 
 import java.util.ArrayList;
@@ -60,43 +56,31 @@
 
 	/**
 	 * {@inheritDoc}
-	 *
+	 * <p>
 	 * TODO: this needs explanation, I'll fix it soon.
 	 */
 	@Override
 	public final Matchings<T> match(final MergeContext context, final T left, final T right, int lookAhead) {
 		String id = ClassUtils.getSimpleName(getClass());
 		int rootMatching = left.matches(right) ? 1 : 0;
-		String id = ClassUtils.getSimpleName(getClass());
 
 		if (rootMatching == 0) {
 			if (lookAhead == 0) {
-<<<<<<< HEAD
-				// roots contain distinct symbols and we cannot use the look-ahead feature
-				// therefore, we ignore the rest of the subtrees and return early to save time
-				LOG.finest(() -> {
-					String format = "%s - early return while matching %s and %s (LookAhead = %d)";
-					return String.format(format, id, left.getId(), right.getId(), context.getLookAhead());
-				});
-				return Matchings.of(left, right, rootMatching);
-			} else {
-=======
 				/*
 				 * The roots do not match and we cannot use the look-ahead feature.  We therefore ignore the rest of the
 				 * subtrees and return early to save time.
 				 */
 
-				if (LOG.isTraceEnabled()) {
+				LOG.finest(() -> {
 					String format = "%s - early return while matching %s and %s (LookAhead = %d)";
-					LOG.trace(String.format(format, id, left.getId(), right.getId(), context.getLookAhead()));
-				}
+					return String.format(format, id, left.getId(), right.getId(), context.getLookAhead());
+				});
 
 				Matchings<T> m = Matchings.of(left, right, rootMatching);
 				m.get(left, right).get().setAlgorithm(id);
 
 				return m;
 			} else if (lookAhead > 0) {
->>>>>>> ed70bf66
 				lookAhead = lookAhead - 1;
 			}
 		} else if (context.isLookAhead()) {
