/*
 * Copyright (C) 2013-2014 Olaf Lessenich
 * Copyright (C) 2014-2015 University of Passau, Germany
 *
 * This library is free software; you can redistribute it and/or
 * modify it under the terms of the GNU Lesser General Public
 * License as published by the Free Software Foundation; either
 * version 2.1 of the License, or (at your option) any later version.
 *
 * This library is distributed in the hope that it will be useful,
 * but WITHOUT ANY WARRANTY; without even the implied warranty of
 * MERCHANTABILITY or FITNESS FOR A PARTICULAR PURPOSE.  See the GNU
 * Lesser General Public License for more details.
 *
 * You should have received a copy of the GNU Lesser General Public
 * License along with this library; if not, write to the Free Software
 * Foundation, Inc., 51 Franklin Street, Fifth Floor, Boston,
 * MA 02110-1301  USA
 *
 * Contributors:
 *     Olaf Lessenich <lessenic@fim.uni-passau.de>
 *     Georg Seibt <seibt@fim.uni-passau.de>
 */
package de.fosd.jdime.merge;

import java.io.IOException;
import java.util.List;
import java.util.Objects;
<<<<<<< HEAD
=======
import java.util.logging.Level;
import java.util.logging.Logger;
>>>>>>> 7a18402a

import de.fosd.jdime.common.ASTNodeArtifact;
import de.fosd.jdime.common.Artifact;
import de.fosd.jdime.common.MergeContext;
import de.fosd.jdime.common.MergeScenario;
import de.fosd.jdime.common.Revision;
import de.fosd.jdime.common.operations.ConflictOperation;
import de.fosd.jdime.common.operations.DeleteOperation;
import de.fosd.jdime.common.operations.MergeOperation;
import de.fosd.jdime.matcher.Color;
import de.fosd.jdime.matcher.Matching;
<<<<<<< HEAD
import org.apache.commons.lang3.ClassUtils;
import org.apache.log4j.Logger;
=======
>>>>>>> 7a18402a

/**
 * @author Olaf Lessenich
 *
 * @param <T>
 *            type of artifact
 */
public class Merge<T extends Artifact<T>> implements MergeInterface<T> {

	private static final Logger LOG = Logger.getLogger(Merge.class.getCanonicalName());

	private UnorderedMerge<T> unorderedMerge = null;
	private OrderedMerge<T> orderedMerge = null;
	private String logprefix;

	/**
	 * TODO: this needs high-level explanation.
	 *
	 * @param operation the <code>MergeOperation</code> to perform
	 * @param context the <code>MergeContext</code>
	 *
	 * @throws IOException
	 * @throws InterruptedException
	 */
	@Override
	public final void merge(final MergeOperation<T> operation,
			final MergeContext context) throws IOException,
			InterruptedException {
		logprefix = operation.getId() + " - ";
		MergeScenario<T> triple = operation.getMergeScenario();
		T left = triple.getLeft();
		T base = triple.getBase();
		T right = triple.getRight();
		T target = operation.getTarget();

		Revision l = left.getRevision();
		Revision b = base.getRevision();
		Revision r = right.getRevision();

		if (!context.isDiffOnly() && !context.isPretend()) {
			Objects.requireNonNull(target, "target must not be null!");
		}

		Diff<T> diff = new Diff<>();

		Matching<T> m;
		if (!left.matchingComputed(r) && !right.matchingComputed(l)) {
			if (!base.isEmpty()) {
				// 3-way merge

				// diff base left
				m = diff.compare(context, base, left, Color.GREEN).get(base, left).get();

				if (m.getScore() == 0) {
					LOG.fine(() -> String.format("%s and %s have no matches.", base.getId(), left.getId()));
				}

				// diff base right
				m = diff.compare(context, base, right, Color.GREEN).get(base, right).get();

				if (m.getScore() == 0) {
					LOG.fine(() -> String.format("%s and %s have no matches.", base.getId(), right.getId()));
				}
			}

			// diff left right
			m = diff.compare(context, left, right, Color.BLUE).get(left, right).get();

			// TODO: compute and write diff stats
			if (context.isDiffOnly() && left.isRoot()
					&& left instanceof ASTNodeArtifact) {
				assert (right.isRoot());
				return;
			}

			if (m.getScore() == 0) {
				LOG.fine(() -> String.format("%s and %s have no matches.", left.getId(), right.getId()));
				return;
			}
		}
		
		if (context.isDiffOnly() && left.isRoot()) {
			assert (right.isRoot());
			return;
		}

		if (!((left.isChoice() || left.hasMatching(right)) && right.hasMatching(left))) {
			LOG.fatal(left.getId() + " and " + right.getId() + " have no matches.");
			LOG.fatal("left: " + left.dumpRootTree());
			LOG.fatal("right: " + right.dumpRootTree());
			throw new RuntimeException();
		}

		if (target != null && target.isRoot() && !target.hasMatches()) {
			// hack to fix the matches for the merged root node
			target.cloneMatches(left);
		}

		// check if one or both the nodes have no children
		List<T> leftChildren = left.getChildren();
		List<T> rightChildren = right.getChildren();

		LOG.finest(() -> String.format("%s Children that need to be merged:", prefix()));
		LOG.finest(() -> String.format("%s -> (%s)", prefix(left), leftChildren));
		LOG.finest(() -> String.format("%s -> (%s)", prefix(right), rightChildren));

		if ((base.isEmpty() || base.hasChildren()) && (leftChildren.isEmpty() || rightChildren.isEmpty())) {
			if (leftChildren.isEmpty() && rightChildren.isEmpty()) {
				LOG.finest(() -> String.format("%s and [%s] have no children", prefix(left), right.getId()));
				return;
			} else if (leftChildren.isEmpty()) {
				LOG.finest(() -> String.format("%s has no children", prefix(left)));
				LOG.finest(() -> String.format("%s was deleted by left", prefix(right)));

				if (right.hasChanges()) {
					LOG.finest(() -> String.format("%s has changes in subtree", prefix(right)));

					for (T rightChild : right.getChildren()) {
						ConflictOperation<T> conflictOp = new ConflictOperation<>(
								null, rightChild, target, l.getName(), r.getName());
						conflictOp.apply(context);
					}
					return;
				} else {

					for (T rightChild : rightChildren) {

						DeleteOperation<T> delOp = new DeleteOperation<>(rightChild, target, l.getName());
						delOp.apply(context);
					}
					return;
				}
			} else if (rightChildren.isEmpty()) {
				LOG.finest(() -> String.format("%s has no children", prefix(right)));
				LOG.finest(() -> String.format("%s was deleted by right", prefix(left)));

				if (left.hasChanges()) {
					LOG.finest(() -> String.format("%s has changes in subtree", prefix(left)));

					for (T leftChild : left.getChildren()) {
						ConflictOperation<T> conflictOp = new ConflictOperation<>(
								leftChild, null, target, l.getName(), r.getName());
						conflictOp.apply(context);
					}
					return;
				} else {

					for (T leftChild : leftChildren) {
						DeleteOperation<T> delOp = new DeleteOperation<>(leftChild, target, r.getName());
						delOp.apply(context);
					}
					return;
				}
			} else {
				throw new RuntimeException("Something is very broken.");
			}
		}

		// determine whether we have to respect the order of children
		boolean isOrdered = false;
		for (int i = 0; !isOrdered && i < left.getNumChildren(); i++) {
			if (left.getChild(i).isOrdered()) {
				isOrdered = true;
			}
		}
		for (int i = 0; !isOrdered && i < right.getNumChildren(); i++) {
			if (right.getChild(i).isOrdered()) {
				isOrdered = true;
			}
		}

		if (LOG.isLoggable(Level.FINEST) && target != null) {
			LOG.finest(String.format("%s target.dumpTree() before merge:", logprefix));
			System.out.println(target.dumpRootTree());
		}

		if (isOrdered) {
			if (orderedMerge == null) {
				orderedMerge = new OrderedMerge<>();
			}
			orderedMerge.merge(operation, context);
		} else {
			if (unorderedMerge == null) {
				unorderedMerge = new UnorderedMerge<>();
			}
			unorderedMerge.merge(operation, context);
		}
	}

	/**
	 * Returns the logging prefix.
	 *
	 * @return logging prefix
	 */
	private String prefix() {
		return logprefix;
	}

	/**
	 * Returns the logging prefix.
	 *
	 * @param artifact
	 *            artifact that is subject of the logging
	 * @return logging prefix
	 */
	private String prefix(T artifact) {
		return String.format("%s[%s]", logprefix, (artifact == null) ? "null" : artifact.getId());
	}
}<|MERGE_RESOLUTION|>--- conflicted
+++ resolved
@@ -26,11 +26,8 @@
 import java.io.IOException;
 import java.util.List;
 import java.util.Objects;
-<<<<<<< HEAD
-=======
 import java.util.logging.Level;
 import java.util.logging.Logger;
->>>>>>> 7a18402a
 
 import de.fosd.jdime.common.ASTNodeArtifact;
 import de.fosd.jdime.common.Artifact;
@@ -42,11 +39,6 @@
 import de.fosd.jdime.common.operations.MergeOperation;
 import de.fosd.jdime.matcher.Color;
 import de.fosd.jdime.matcher.Matching;
-<<<<<<< HEAD
-import org.apache.commons.lang3.ClassUtils;
-import org.apache.log4j.Logger;
-=======
->>>>>>> 7a18402a
 
 /**
  * @author Olaf Lessenich
@@ -134,9 +126,9 @@
 		}
 
 		if (!((left.isChoice() || left.hasMatching(right)) && right.hasMatching(left))) {
-			LOG.fatal(left.getId() + " and " + right.getId() + " have no matches.");
-			LOG.fatal("left: " + left.dumpRootTree());
-			LOG.fatal("right: " + right.dumpRootTree());
+			LOG.severe(left.getId() + " and " + right.getId() + " have no matches.");
+			LOG.severe("left: " + left.dumpRootTree());
+			LOG.severe("right: " + right.dumpRootTree());
 			throw new RuntimeException();
 		}
 
