/**
 * Copyright (C) 2013-2014 Olaf Lessenich
 * Copyright (C) 2014-2015 University of Passau, Germany
 *
 * This library is free software; you can redistribute it and/or
 * modify it under the terms of the GNU Lesser General Public
 * License as published by the Free Software Foundation; either
 * version 2.1 of the License, or (at your option) any later version.
 *
 * This library is distributed in the hope that it will be useful,
 * but WITHOUT ANY WARRANTY; without even the implied warranty of
 * MERCHANTABILITY or FITNESS FOR A PARTICULAR PURPOSE.  See the GNU
 * Lesser General Public License for more details.
 *
 * You should have received a copy of the GNU Lesser General Public
 * License along with this library; if not, write to the Free Software
 * Foundation, Inc., 51 Franklin Street, Fifth Floor, Boston,
 * MA 02110-1301  USA
 *
 * Contributors:
 *     Olaf Lessenich <lessenic@fim.uni-passau.de>
 *     Georg Seibt <seibt@fim.uni-passau.de>
 */
package de.fosd.jdime.merge;

import java.util.List;
import java.util.logging.Logger;

import de.fosd.jdime.artifact.Artifact;
import de.fosd.jdime.artifact.ast.ASTNodeArtifact;
import de.fosd.jdime.config.merge.MergeContext;
import de.fosd.jdime.config.merge.MergeScenario;
import de.fosd.jdime.config.merge.Revision;
import de.fosd.jdime.matcher.Matcher;
import de.fosd.jdime.matcher.matching.Color;
import de.fosd.jdime.matcher.matching.Matching;
import de.fosd.jdime.operations.AddOperation;
import de.fosd.jdime.operations.ConflictOperation;
import de.fosd.jdime.operations.MergeOperation;

import static de.fosd.jdime.artifact.Artifacts.root;
import static de.fosd.jdime.strdump.DumpMode.PLAINTEXT_TREE;

/**
 * @author Olaf Lessenich
 *
 * @param <T>
 *            type of artifact
 */
public class Merge<T extends Artifact<T>> implements MergeInterface<T> {

    private static final Logger LOG = Logger.getLogger(Merge.class.getCanonicalName());

    private UnorderedMerge<T> unorderedMerge = null;
    private OrderedMerge<T> orderedMerge = null;
    private String logprefix;

    /**
     * TODO: this needs high-level explanation.
     *
     * @param operation the <code>MergeOperation</code> to perform
     * @param context the <code>MergeContext</code>
     */
    @Override
    public void merge(MergeOperation<T> operation, MergeContext context) {
        logprefix = operation.getId() + " - ";
        MergeScenario<T> triple = operation.getMergeScenario();
        T left = triple.getLeft();
        T base = triple.getBase();
        T right = triple.getRight();
        T target = operation.getTarget();

        Revision l = left.getRevision();
        Revision b = base.getRevision();
        Revision r = right.getRevision();

        Matcher<T> matcher = null;
        Matching<T> m;

        if (!left.hasMatching(r) && !right.hasMatching(l)) {
            if (!base.isEmpty()) {
                // 3-way merge

                // diff base left
                matcher = new Matcher<>(base, left);
                m = matcher.match(context, Color.GREEN).get(base, left).get();

                if (m.getScore() == 0) {
                    LOG.fine(() -> String.format("%s and %s have no matches.", base.getId(), left.getId()));
                }

                // diff base right
                matcher = new Matcher<>(matcher, base, right);
                m = matcher.match(context, Color.GREEN).get(base, right).get();

                if (m.getScore() == 0) {
                    LOG.fine(() -> String.format("%s and %s have no matches.", base.getId(), right.getId()));
                }
            }

            // diff left right
            matcher = new Matcher<>(matcher, left, right);
            m = matcher.match(context, Color.BLUE).get(left, right).get();

            if (context.isDiffOnly() && left.isRoot() && left instanceof ASTNodeArtifact) {
                assert (right.isRoot());
                return;
            }

            if (m.getScore() == 0) {
                LOG.fine(() -> String.format("%s and %s have no matches.", left.getId(), right.getId()));
                return;
            }
        }
        
        if (context.isDiffOnly() && left.isRoot()) {
            assert (right.isRoot());
            return;
        }

        if (!((left.isChoice() || left.hasMatching(right)) && right.hasMatching(left))) {
            LOG.severe(left.getId() + " and " + right.getId() + " have no matches.");
            LOG.severe("left: " + root(left).dump(PLAINTEXT_TREE));
            LOG.severe("right: " + root(right).dump(PLAINTEXT_TREE));
            throw new RuntimeException();
        }

        // TODO figure out how to record matches in the target root node without this hack
        if (target.isRoot() && !target.hasMatches()) {
            target.copyMatches(left);
        }

        // check if one or both the nodes have no children
        List<T> leftChildren = left.getChildren();
        List<T> rightChildren = right.getChildren();

        LOG.finest(() -> String.format("%s Children that need to be merged:", prefix()));
        LOG.finest(() -> String.format("%s -> (%s)", prefix(left), leftChildren));
        LOG.finest(() -> String.format("%s -> (%s)", prefix(right), rightChildren));

        if (!left.hasChildren() || !right.hasChildren()) {

            if (!left.hasChildren() && !right.hasChildren()) {
                LOG.finest(() -> String.format("%s and [%s] have no children", prefix(left), right.getId()));
                return;
            } else if (!left.hasChildren()) {
                LOG.finest(() -> String.format("%s has no children", prefix(left)));

                if (!base.hasChildren() || !right.hasChanges(b)) {

                    for (T rightChild : right.getChildren()) {
                        AddOperation<T> addOp = new AddOperation<>(rightChild, target, r.getName());
                        addOp.apply(context);
                    }
                    return;
                } else {
                    LOG.finest(() -> String.format("%s was deleted by left", prefix(right)));
                    LOG.finest(() -> String.format("%s has changes in subtree", prefix(right)));

<<<<<<< HEAD
                    for (T rightChild : rightChildren) {

                        DeleteOperation<T> delOp = new DeleteOperation<>(rightChild, target, l.getName());
                        delOp.apply(context);
=======
                    for (T rightChild : right.getChildren()) {
                        ConflictOperation<T> conflictOp = new ConflictOperation<>(null, rightChild, target, l.getName(), r.getName());
                        conflictOp.apply(context);
>>>>>>> 632fff76
                    }
                    return;
                }
            } else if (!right.hasChildren()) {
                LOG.finest(() -> String.format("%s has no children", prefix(right)));


                if (!base.hasChildren() || !left.hasChanges(b)) {

                    for (T leftChild : left.getChildren()) {
                        AddOperation<T> addOp = new AddOperation<>(leftChild, target, l.getName());
                        addOp.apply(context);
                    }
                    return;
                } else {
                    LOG.finest(() -> String.format("%s was deleted by right", prefix(left)));
                    LOG.finest(() -> String.format("%s has changes in subtree", prefix(left)));

<<<<<<< HEAD
                    for (T leftChild : leftChildren) {
                        DeleteOperation<T> delOp = new DeleteOperation<>(leftChild, target, r.getName());
                        delOp.apply(context);
=======
                    for (T leftChild : left.getChildren()) {
                        ConflictOperation<T> conflictOp = new ConflictOperation<>(leftChild, null, target, l.getName(), r.getName());
                        conflictOp.apply(context);
>>>>>>> 632fff76
                    }
                    return;
                }
            } else {
                throw new RuntimeException("Something is very broken.");
            }
        }

        // determine whether we have to respect the order of children
        boolean isOrdered = false;
        for (int i = 0; !isOrdered && i < left.getNumChildren(); i++) {
            if (left.getChild(i).isOrdered()) {
                isOrdered = true;
            }
        }
        for (int i = 0; !isOrdered && i < right.getNumChildren(); i++) {
            if (right.getChild(i).isOrdered()) {
                isOrdered = true;
            }
        }

        if (!context.isDiffOnly()) {
            LOG.finest(() -> {
                String dump = root(target).dump(PLAINTEXT_TREE);
                return String.format("%s target.dumpTree() before merge:%n%s", logprefix, dump);
            });
        }

        if (isOrdered) {
            if (orderedMerge == null) {
                orderedMerge = new OrderedMerge<>();
            }
            orderedMerge.merge(operation, context);
        } else {
            if (unorderedMerge == null) {
                unorderedMerge = new UnorderedMerge<>();
            }
            unorderedMerge.merge(operation, context);
        }
    }

    /**
     * Returns the logging prefix.
     *
     * @return logging prefix
     */
    private String prefix() {
        return logprefix;
    }

    /**
     * Returns the logging prefix.
     *
     * @param artifact
     *            artifact that is subject of the logging
     * @return logging prefix
     */
    private String prefix(T artifact) {
        return String.format("%s[%s]", logprefix, (artifact == null) ? "null" : artifact.getId());
    }
}<|MERGE_RESOLUTION|>--- conflicted
+++ resolved
@@ -157,16 +157,9 @@
                     LOG.finest(() -> String.format("%s was deleted by left", prefix(right)));
                     LOG.finest(() -> String.format("%s has changes in subtree", prefix(right)));
 
-<<<<<<< HEAD
-                    for (T rightChild : rightChildren) {
-
-                        DeleteOperation<T> delOp = new DeleteOperation<>(rightChild, target, l.getName());
-                        delOp.apply(context);
-=======
                     for (T rightChild : right.getChildren()) {
                         ConflictOperation<T> conflictOp = new ConflictOperation<>(null, rightChild, target, l.getName(), r.getName());
                         conflictOp.apply(context);
->>>>>>> 632fff76
                     }
                     return;
                 }
@@ -185,15 +178,9 @@
                     LOG.finest(() -> String.format("%s was deleted by right", prefix(left)));
                     LOG.finest(() -> String.format("%s has changes in subtree", prefix(left)));
 
-<<<<<<< HEAD
-                    for (T leftChild : leftChildren) {
-                        DeleteOperation<T> delOp = new DeleteOperation<>(leftChild, target, r.getName());
-                        delOp.apply(context);
-=======
                     for (T leftChild : left.getChildren()) {
                         ConflictOperation<T> conflictOp = new ConflictOperation<>(leftChild, null, target, l.getName(), r.getName());
                         conflictOp.apply(context);
->>>>>>> 632fff76
                     }
                     return;
                 }
