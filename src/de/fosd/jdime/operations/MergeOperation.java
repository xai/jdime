--- conflicted
+++ resolved
@@ -23,11 +23,8 @@
  */
 package de.fosd.jdime.operations;
 
-<<<<<<< HEAD
-=======
 import java.io.IOException;
 import java.util.List;
->>>>>>> 3af348b7
 import java.util.Map;
 import java.util.Objects;
 import java.util.logging.Logger;
@@ -87,15 +84,9 @@
      *         if the artifacts in <code>inputArtifacts</code> produce an invalid <code>MergeScenario</code> according to
      *         {@link MergeScenario#isValid()}
      */
-<<<<<<< HEAD
-    public MergeOperation(ArtifactList<T> inputArtifacts, T target, boolean nway) {
+    public MergeOperation(List<T> inputArtifacts, T target, boolean nway) {
         Objects.requireNonNull(inputArtifacts, "The input artifacts must not be null.");
         Objects.requireNonNull(target, "The target must not be null.");
-=======
-    public MergeOperation(List<T> inputArtifacts, T target, String leftCondition,
-                          String rightCondition, boolean nway) throws IOException {
-        Objects.requireNonNull(inputArtifacts, "inputArtifacts must not be null!");
->>>>>>> 3af348b7
 
         this.target = target;
 
