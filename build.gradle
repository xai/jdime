/*
 * Copyright (C) 2013-2014 Olaf Lessenich
 * Copyright (C) 2014-2015 University of Passau, Germany
 *
 * This library is free software; you can redistribute it and/or
 * modify it under the terms of the GNU Lesser General Public
 * License as published by the Free Software Foundation; either
 * version 2.1 of the License, or (at your option) any later version.
 *
 * This library is distributed in the hope that it will be useful,
 * but WITHOUT ANY WARRANTY; without even the implied warranty of
 * MERCHANTABILITY or FITNESS FOR A PARTICULAR PURPOSE.  See the GNU
 * Lesser General Public License for more details.
 *
 * You should have received a copy of the GNU Lesser General Public
 * License along with this library; if not, write to the Free Software
 * Foundation, Inc., 51 Franklin Street, Fifth Floor, Boston,
 * MA 02110-1301  USA
 *
 * Contributors:
 *     Olaf Lessenich <lessenic@fim.uni-passau.de>
 *     Georg Seibt <seibt@fim.uni-passau.de>
 */
import org.ajoberstar.grgit.Grgit
import org.ajoberstar.grgit.operation.BranchAddOp
import org.gradle.api.tasks.wrapper.Wrapper
import org.gradle.api.tasks.wrapper.Wrapper.DistributionType;

plugins {
    id 'application'
    id 'eclipse'
    id 'idea'
<<<<<<< HEAD
    id "org.ajoberstar.grgit" version "2.0.0"
    id "com.github.hierynomus.license" version "0.14.0"
=======
    id "org.ajoberstar.grgit" version "1.7.0"
    id "com.github.hierynomus.license" version "0.13.1"
>>>>>>> 0e37762d
    id "com.scuilion.syntastic" version "0.3.8"
}

tasks.withType(JavaCompile) {
    options.encoding = 'UTF-8'
}

javadoc {
    options.setEncoding 'UTF-8'
}

sourceSets {
    main {
        java {
            srcDir 'src'
        }
        resources {
            srcDir 'res'
        }
    }
    test {
        java {
            srcDir 'test'
        }
        resources {
            srcDir 'testres'
        }
    }
}

repositories {
    mavenCentral()
}

dependencies {
    compile 'commons-io:commons-io:2.5'
    compile 'commons-cli:commons-cli:1.4'
    compile 'org.apache.commons:commons-math3:3.6.1'
    compile 'commons-codec:commons-codec:1.10'
<<<<<<< HEAD
    compile 'com.thoughtworks.xstream:xstream:1.4.10'
=======
    compile 'com.thoughtworks.xstream:xstream:1.4.9'
>>>>>>> 0e37762d
    compile 'com.google.code.gson:gson:2.8.0'
    compile 'de.uni-passau.fim.seibt:kvconfig:1.0'
    compile project(':JNativeMerge')
    compile files('lib/extendj.jar')
    testCompile 'junit:junit:4.12'
}

task wrapper(type: Wrapper) {
    distributionType DistributionType.ALL
    gradleVersion '4.1'
}

def testFilesDir = new File(rootProject.buildDir, 'jdime-testfiles')

license {
    header rootProject.file('LICENSE_HEADER')
    mapping("fxml", "XML_STYLE")
    strictCheck true

    fileTree(testFilesDir).visit {
        exclude it.getRelativePath().getPathString()
    }

    exclude "de/fosd/jdime/matcher/unordered/assignmentProblem/HungarianAlgorithm.java"
}

idea {
    module {
        downloadJavadoc = true
        downloadSources = true
    }
}

def loggingConfigFile = file('JDimeLogging.properties')
def configFile = file('JDime.properties')

def loggingOpt = "-Djava.util.logging.config.file=${loggingConfigFile.getName()}"
def defaultOpts = ["-Xmx2048m", "-ea"]

startScripts {
    applicationName = rootProject.name
    mainClassName = "de.fosd.jdime.Main"
    defaultJvmOpts = defaultOpts + loggingOpt
}

task guiScripts(type: CreateStartScripts) {
    applicationName = "${rootProject.name}_GUI"
    mainClassName = 'de.fosd.jdime.gui.GUI'
    defaultJvmOpts = [loggingOpt]
    outputDir = startScripts.outputDir
    classpath = startScripts.classpath
}

distributions.with {
    main.with {
        def binDir = 'bin'

        contents {
            into(binDir) {
                from(guiScripts)
                fileMode = 0755
            }
        }

        contents {
            into binDir, {
                from project.projectDir, {
                    include configFile.name

                    def getHeadCommit = {
                        def grgit = Grgit.open(dir: project.projectDir)
                        def head = grgit.head()

                        grgit.close()
                        head.id
                    }

                    expand([
                            commit: getHeadCommit()
                    ])
                }

                from project.projectDir, {
                    include loggingConfigFile.name
                }
            }
        }
    }
}

installDist {

    if (project.hasProperty('distDir')) {
        destinationDir = file(project.property('distDir'))
    }
}

run {
    main = 'de.fosd.jdime.gui.GUI'
}

test {
    systemProperty "java.util.logging.config.file", loggingConfigFile.getAbsolutePath()
    maxHeapSize = '2048m'
    enableAssertions = true
}

def testFilesBranchName = "feature/extendj_update"

task getTestFiles {
    def testFilesBranchName = "feature/extendj_update"
    def gitURI = "https://github.com/se-passau/jdime-testfiles.git"

    description = "Clones (or pulls) the JDime test files repository from GitHub."
    group = 'verification'

    sourceSets {
        test {
            resources {
                srcDir testFilesDir
            }
        }
    }

    onlyIf {
<<<<<<< HEAD
        if (!testFilesDir.exists()) {
=======
        if (!testFilesDir.exists()) { // Execute the task if the test files directory does not exist.
>>>>>>> 0e37762d
            return true
        }

        def grgit = Grgit.open(dir: testFilesDir)
        grgit.fetch()

        if (grgit.resolve.toBranch(testFilesBranchName) == null) {
            grgit.branch.add(name: testFilesBranchName, startPoint: "origin/$testFilesBranchName",
                             mode: BranchAddOp.Mode.TRACK)
        }

        def status = grgit.branch.status(name: testFilesBranchName)

        grgit.checkout(branch: testFilesBranchName)
        grgit.close()

<<<<<<< HEAD
        return status.behindCount != 0
=======
        return status.behindCount != 0 // Execute the task if the existing test files are not up to date.
>>>>>>> 0e37762d
    }

    doLast {
        if (testFilesDir.exists()) {
            def grgit = Grgit.open(dir: testFilesDir)

            grgit.checkout(branch: testFilesBranchName)
            grgit.merge(head: "origin/$testFilesBranchName")
            grgit.close()
        } else {
            Grgit.clone(dir: testFilesDir, refToCheckout: testFilesBranchName, uri: gitURI).close()
        }
    }
}

test.dependsOn getTestFiles

compileJava {
    options.compilerArgs << "-Xlint:all"
}<|MERGE_RESOLUTION|>--- conflicted
+++ resolved
@@ -30,13 +30,8 @@
     id 'application'
     id 'eclipse'
     id 'idea'
-<<<<<<< HEAD
     id "org.ajoberstar.grgit" version "2.0.0"
     id "com.github.hierynomus.license" version "0.14.0"
-=======
-    id "org.ajoberstar.grgit" version "1.7.0"
-    id "com.github.hierynomus.license" version "0.13.1"
->>>>>>> 0e37762d
     id "com.scuilion.syntastic" version "0.3.8"
 }
 
@@ -76,11 +71,7 @@
     compile 'commons-cli:commons-cli:1.4'
     compile 'org.apache.commons:commons-math3:3.6.1'
     compile 'commons-codec:commons-codec:1.10'
-<<<<<<< HEAD
     compile 'com.thoughtworks.xstream:xstream:1.4.10'
-=======
-    compile 'com.thoughtworks.xstream:xstream:1.4.9'
->>>>>>> 0e37762d
     compile 'com.google.code.gson:gson:2.8.0'
     compile 'de.uni-passau.fim.seibt:kvconfig:1.0'
     compile project(':JNativeMerge')
@@ -188,8 +179,6 @@
     enableAssertions = true
 }
 
-def testFilesBranchName = "feature/extendj_update"
-
 task getTestFiles {
     def testFilesBranchName = "feature/extendj_update"
     def gitURI = "https://github.com/se-passau/jdime-testfiles.git"
@@ -206,11 +195,7 @@
     }
 
     onlyIf {
-<<<<<<< HEAD
-        if (!testFilesDir.exists()) {
-=======
         if (!testFilesDir.exists()) { // Execute the task if the test files directory does not exist.
->>>>>>> 0e37762d
             return true
         }
 
@@ -227,11 +212,7 @@
         grgit.checkout(branch: testFilesBranchName)
         grgit.close()
 
-<<<<<<< HEAD
-        return status.behindCount != 0
-=======
         return status.behindCount != 0 // Execute the task if the existing test files are not up to date.
->>>>>>> 0e37762d
     }
 
     doLast {
