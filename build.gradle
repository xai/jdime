--- conflicted
+++ resolved
@@ -27,11 +27,8 @@
     id 'application'
     id 'eclipse'
     id 'idea'
-<<<<<<< HEAD
+    id 'org.ajoberstar.grgit' version '1.3.2'
     id "com.github.hierynomus.license" version "0.12.1"
-=======
-    id 'org.ajoberstar.grgit' version '1.3.2'
->>>>>>> a2b5e36d
 }
 
 sourceSets {
